--- conflicted
+++ resolved
@@ -30,11 +30,7 @@
 
     <Detector class="com.mebigfatguy.fbcontrib.detect.BloatedAssignmentScope" speed="fast" reports="BAS_BLOATED_ASSIGNMENT_SCOPE" hidden="true" />
 
-<<<<<<< HEAD
-<!--  COMMENT OUT FOR RELEASE -->
-=======
 <!-- COMMENT OUT FOR RELEASE -->
->>>>>>> 2dbc20e3
 
 	<Detector class="com.mebigfatguy.fbcontrib.collect.CollectStatistics" speed="fast" reports="" hidden="true" />
 
