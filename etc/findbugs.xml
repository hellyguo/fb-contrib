--- conflicted
+++ resolved
@@ -278,12 +278,9 @@
     <Detector class="com.mebigfatguy.fbcontrib.detect.ConflictingTimeUnits" speed="fast" reports="CTU_CONFLICTING_TIME_UNITS" />
     
     <!--  COMMENT OUT FOR POINT RELEASE -->
-<<<<<<< HEAD
-=======
     
     <Detector class="com.mebigfatguy.fbcontrib.detect.CharsetIssues" speed="fast" reports="CSI_CHAR_SET_ISSUES_USE_STANDARD_CHARSET,CSI_CHAR_SET_ISSUES_UNNNOWN_ENCODING,CSI_CHAR_SET_ISSUES_USE_STANDARD_CHARSET_NAME" />
 
->>>>>>> 79216adf
     <!--  COMMENT OUT FOR POINT RELEASE -->
     
 	<!-- BugPattern -->
