<?xml version="1.0" encoding="UTF-8"?>
<!-- pom.xml developed by Grzegorz Slowikowski -->
<project xmlns="http://maven.apache.org/POM/4.0.0" xmlns:xsi="http://www.w3.org/2001/XMLSchema-instance"
    xsi:schemaLocation="http://maven.apache.org/POM/4.0.0 http://maven.apache.org/xsd/maven-4.0.0.xsd">

    <modelVersion>4.0.0</modelVersion>
    <groupId>com.mebigfatguy.fb-contrib</groupId>
    <artifactId>fb-contrib</artifactId>
<<<<<<< HEAD
    <version>7.1.0sb-SNAPSHOT</version>
=======
    <version>7.2.0</version>
>>>>>>> fed8d353

    <!-- TODO: Delete this and replace with enforcer plugin.  This is for maven plugins only!  Latest maven will through warnings. -->
    <prerequisites>
        <maven>3.2.5</maven>
    </prerequisites>

    <!-- TODO: Oss parent is obsolete, define items directly for releasing -->
    <parent>
        <groupId>org.sonatype.oss</groupId>
        <artifactId>oss-parent</artifactId>
        <version>9</version>
        <relativePath />
    </parent>

    <name>FindBugs Contrib plugin library</name>
    <description>An auxiliary findbugs.sourceforge.net plugin for java bug detectors that fall outside the narrow scope of detectors to be packaged with the product itself.</description>
    <url>http://fb-contrib.mebigfatguy.com</url>
    <inceptionYear>2005</inceptionYear>

    <developers>
        <developer>
            <id>dbrosius</id>
            <name>Dave Brosius</name>
            <email>dbrosius@mebigfatguy.com</email>
        </developer>
    </developers>

    <contributors>
        <contributor>
            <name>Bhaskar Maddala</name>
        </contributor>
        <contributor>
            <name>Chris Peterson</name>
        </contributor>
        <contributor>
            <name>Grzegorz Slowikowski</name>
            <email>gslowikowski@gmail.com</email>
            <properties>
                <gtalk>gslowikowski@gmail.com</gtalk>
            </properties>
            <timezone>+1</timezone>
        </contributor>
        <contributor>
            <name>Trevor Pounds</name>
        </contributor>
        <contributor>
            <name>Ronald Blaschke</name>
        </contributor>
        <contributor>
            <name>Zenichi Amano</name>
        </contributor>
        <contributor>
            <name>Philipp Wiesemann</name>
        </contributor>
        <contributor>
            <name>Kevin Lubick</name>
        </contributor>
        <contributor>
            <name>Philippe Arteau</name>
        </contributor>
        <contributor>
            <name>Thrawn</name>
            <email>shell_layer-github@yahoo.com.au</email>
        </contributor>
        <contributor>
            <name>Juan Martín Sotuyo Dodero</name>
            <email>juansotuyo@gmail.com</email>
        </contributor>
        <contributor>
            <name>Richard Fearn</name>
        </contributor>
        <contributor>
            <name>Mikkel Kjeldsen</name>
        </contributor>
        <contributor>
            <name>Jeremy Landis</name>
        </contributor>
    </contributors>

    <licenses>
        <license>
            <name>GNU Library or Lesser General Public License (LGPL)</name>
            <url>http://www.gnu.org/licenses/lgpl.txt</url>
        </license>
    </licenses>

    <scm>
        <connection>scm:git:https://github.com/mebigfatguy/fb-contrib/</connection>
        <developerConnection>scm:git:https://github.com/mebigfatguy/fb-contrib/</developerConnection>
        <url>https://github.com/mebigfatguy/fb-contrib/</url>
    </scm>

    <mailingLists>
        <mailingList>
            <name>fb-contrib-commit</name>
            <subscribe>https://lists.sourceforge.net/mailman/listinfo/fb-contrib-commit</subscribe>
            <unsubscribe>https://lists.sourceforge.net/lists/options/fb-contrib-commit/</unsubscribe>
            <post>fb-contrib-commit@lists.sourceforge.net</post>
            <archive>http://sourceforge.net/mailarchive/forum.php?forum_name=fb-contrib-commit</archive>
        </mailingList>

        <mailingList>
            <name>fb-contrib-discuss</name>
            <subscribe>https://lists.sourceforge.net/mailman/listinfo/fb-contrib-discuss</subscribe>
            <unsubscribe>https://lists.sourceforge.net/lists/options/fb-contrib-discuss/</unsubscribe>
            <post>fb-contrib-discuss@lists.sourceforge.net</post>
            <archive>http://sourceforge.net/mailarchive/forum.php?forum_name=fb-contrib-discuss</archive>
        </mailingList>
    </mailingLists>

    <issueManagement>
        <system>GitHub</system>
        <url>https://github.com/mebigfatguy/fb-contrib/issues/</url>
    </issueManagement>

    <properties>
        <project.build.sourceEncoding>UTF-8</project.build.sourceEncoding>
        <project.reporting.outputEncoding>UTF-8</project.reporting.outputEncoding>
        <maven.build.timestamp.format>E MMM d hh:mm:ss yyyy XX</maven.build.timestamp.format>
        <spotbugs.version>3.1.0-RC3</spotbugs.version>
    </properties>

    <dependencies>
        <dependency>
            <groupId>com.github.spotbugs</groupId>
            <artifactId>spotbugs</artifactId>
            <version>${spotbugs.version}</version>
            <scope>provided</scope>
            <exclusions>
                <exclusion>
                    <groupId>xml-apis</groupId>
                    <artifactId>xml-apis</artifactId>
                </exclusion>
            </exclusions>
        </dependency>
        <dependency>
            <scope>test</scope>
            <groupId>backport-util-concurrent</groupId>
            <artifactId>backport-util-concurrent</artifactId>
            <version>3.1</version>
        </dependency>
        <dependency>
            <scope>test</scope>
            <groupId>com.google.guava</groupId>
            <artifactId>guava</artifactId>
            <version>22.0-android</version>
        </dependency>
        <dependency>
            <scope>test</scope>
            <groupId>commons-codec</groupId>
            <artifactId>commons-codec</artifactId>
            <version>1.10</version>
        </dependency>
        <dependency>
            <scope>test</scope>
            <groupId>commons-io</groupId>
            <artifactId>commons-io</artifactId>
            <version>2.5</version>
        </dependency>
        <dependency>
            <scope>test</scope>
            <groupId>commons-collections</groupId>
            <artifactId>commons-collections</artifactId>
            <version>3.2.2</version>
        </dependency>
        <dependency>
            <scope>test</scope>
            <groupId>javax.servlet</groupId>
            <artifactId>javax.servlet-api</artifactId>
            <version>3.1.0</version>
        </dependency>
        <dependency>
            <scope>test</scope>
            <groupId>javax.servlet.jsp</groupId>
            <artifactId>javax.servlet.jsp-api</artifactId>
            <version>2.3.1</version>
        </dependency>
        <dependency>
            <scope>test</scope>
            <groupId>javax.ws.rs</groupId>
            <artifactId>javax.ws.rs-api</artifactId>
            <version>2.0.1</version>
        </dependency>
        <dependency>
            <scope>test</scope>
            <groupId>junit</groupId>
            <artifactId>junit</artifactId>
            <version>4.12</version>
        </dependency>
        <dependency>
            <scope>test</scope>
            <groupId>log4j</groupId>
            <artifactId>log4j</artifactId>
            <version>1.2.17</version>
        </dependency>
        <dependency>
            <scope>test</scope>
            <groupId>org.apache.commons</groupId>
            <artifactId>commons-lang3</artifactId>
            <version>3.6</version>
        </dependency>
        <dependency>
            <scope>test</scope>
            <groupId>org.apache.httpcomponents</groupId>
            <artifactId>httpclient</artifactId>
            <version>4.5.3</version>
        </dependency>
        <dependency>
            <scope>test</scope>
            <groupId>org.apache.httpcomponents</groupId>
            <artifactId>httpcore</artifactId>
            <version>4.4.6</version>
        </dependency>
        <dependency>
            <scope>test</scope>
            <groupId>org.mockito</groupId>
            <artifactId>mockito-core</artifactId>
            <version>2.8.47</version>
        </dependency>
        <dependency>
            <scope>test</scope>
            <groupId>org.slf4j</groupId>
            <artifactId>slf4j-api</artifactId>
            <version>1.7.25</version>
        </dependency>
        <dependency>
            <scope>test</scope>
            <groupId>org.springframework</groupId>
            <artifactId>spring-tx</artifactId>
            <version>4.3.9.RELEASE</version>
        </dependency>
        <dependency>
            <scope>test</scope>
            <groupId>org.testng</groupId>
            <artifactId>testng</artifactId>
            <version>6.9.10</version>
        </dependency>
        <dependency>
            <groupId>org.springframework</groupId>
            <artifactId>spring-context</artifactId>
            <version>4.3.9.RELEASE</version>
            <scope>test</scope>
        </dependency>
        <dependency>
            <groupId>org.springframework</groupId>
            <artifactId>spring-beans</artifactId>
            <version>4.3.9.RELEASE</version>
            <scope>test</scope>
        </dependency>
        <dependency>
            <groupId>org.threeten</groupId>
            <artifactId>threetenbp</artifactId>
            <version>1.3.5</version>
            <scope>test</scope>
        </dependency>
        <dependency>
            <groupId>org.apache.jena</groupId>
            <artifactId>jena-shaded-guava</artifactId>
            <version>3.3.0</version>
            <scope>test</scope>
        </dependency>
        <dependency>
            <groupId>org.glassfish.jersey.media</groupId>
            <artifactId>jersey-media-multipart</artifactId>
            <version>2.25.1</version>
            <scope>test</scope>
            <exclusions>
                <exclusion>
                    <groupId>org.glassfish.hk2</groupId>
                    <artifactId>osgi-resource-locator</artifactId>
                </exclusion>
            </exclusions>
        </dependency>
        <dependency>
            <groupId>org.eclipse.persistence</groupId>
            <artifactId>javax.persistence</artifactId>
            <version>2.1.1</version>
            <scope>test</scope>
        </dependency>
        <dependency>
            <groupId>org.hamcrest</groupId>
            <artifactId>hamcrest-core</artifactId>
            <version>1.3</version>
            <scope>test</scope>
        </dependency>
        <dependency>
        	<groupId>org.apache.logging.log4j</groupId>
        	<artifactId>log4j-api</artifactId>
        	<version>2.9.1</version>
        	<scope>test</scope>
        </dependency>
    </dependencies>

    <build>
        <outputDirectory>${project.basedir}/target/classes/main</outputDirectory>
        <resources>
            <resource>
                <directory>${project.basedir}</directory>
                <includes>
                    <include>plugin.xml</include>
                    <include>license.txt</include>
                </includes>
            </resource>
            <resource>
                <directory>${project.basedir}/etc</directory>
                <excludes>
                    <exclude>*.xsd</exclude>
                    <exclude>*.xsl</exclude>
                </excludes>
            </resource>
        </resources>

        <pluginManagement>
            <plugins>
                <plugin>
                    <artifactId>maven-clean-plugin</artifactId>
                    <version>3.0.0</version>
                </plugin>
                <plugin>
                    <groupId>org.codehaus.mojo</groupId>
                    <artifactId>buildnumber-maven-plugin</artifactId>
                    <version>1.4</version>
                </plugin>
                <plugin>
                    <groupId>org.codehaus.mojo</groupId>
                    <artifactId>build-helper-maven-plugin</artifactId>
                    <version>3.0.0</version>
                </plugin>
                <plugin>
                    <groupId>com.github.hazendaz.spotbugs</groupId>
                    <artifactId>spotbugs-maven-plugin</artifactId>
                    <version>3.0.6</version>
                </plugin>
                <plugin>
                    <artifactId>maven-compiler-plugin</artifactId>
                    <version>3.6.1</version>
                </plugin>
                <plugin>
                    <artifactId>maven-deploy-plugin</artifactId>
                    <version>2.8.2</version>
                </plugin>
                <plugin>
                    <artifactId>maven-install-plugin</artifactId>
                    <version>2.5.2</version>
                </plugin>
                <plugin>
                    <artifactId>maven-jar-plugin</artifactId>
                    <version>3.0.2</version>
                    <configuration>
                        <archive>
                            <manifestEntries>
                                <fb-contrib-version>${project.version}</fb-contrib-version>
                                <Main-Class>com.mebigfatguy.fbcontrib.FBContrib</Main-Class>
                                <git-revision>${scmBranch} ${buildNumber} ${maven.build.timestamp}</git-revision>
                                <Eclipse-RegisterBuddy>edu.umd.cs.findbugs.plugin.eclipse</Eclipse-RegisterBuddy>
                                <Bundle-ManifestVersion>2</Bundle-ManifestVersion>
                                <Bundle-Name>fb-contrib plugin</Bundle-Name>
                                <Bundle-SymbolicName>fb-contrib; singleton:=true</Bundle-SymbolicName>
                                <Bundle-Version>${project.version}</Bundle-Version>
                                <Bundle-ClassPath>.</Bundle-ClassPath>
                                <Bundle-Vendor>FB-Contrib Project</Bundle-Vendor>
                                <Require-Bundle>edu.umd.cs.findbugs.plugin.eclipse</Require-Bundle>
                                <Bundle-ActivationPolicy>lazy</Bundle-ActivationPolicy>
                                <Export-Package>com.mebigfatguy.fbcontrib.collect, com.mebigfatguy.fbcontrib.detect,
                                    com.mebigfatguy.fbcontrib.debug</Export-Package>
                                <Import-Package>edu.umd.cs.findbugs, edu.umd.cs.findbugs.ba, edu.umd.cs.findbugs.bcel,
                                    edu.umd.cs.findbugs.visitclass, org.apache.bcel, org.apache.bcel.classfile,
                                    org.apache.bcel.generic</Import-Package>
                            </manifestEntries>
                        </archive>
                    </configuration>
                </plugin>
                <plugin>
                    <artifactId>maven-project-info-reports-plugin</artifactId>
                    <version>2.9</version>
                </plugin>
                <plugin>
                    <artifactId>maven-resources-plugin</artifactId>
                    <version>3.0.2</version>
                </plugin>
                <plugin>
                    <artifactId>maven-site-plugin</artifactId>
                    <version>3.6</version>
                </plugin>
                <plugin>
                    <artifactId>maven-source-plugin</artifactId>
                    <version>3.0.1</version>
                </plugin>
                <plugin>
                    <artifactId>maven-surefire-plugin</artifactId>
                    <version>2.20</version>
                </plugin>
                <plugin>
                    <artifactId>maven-pmd-plugin</artifactId>
                    <version>3.5</version>
                </plugin>
            </plugins>
        </pluginManagement>

        <plugins>
            <plugin>
                <artifactId>maven-pmd-plugin</artifactId>
                <dependencies>
                    <dependency>
                        <groupId>net.sourceforge.pmd</groupId>
                        <artifactId>pmd-java</artifactId>
                        <version>5.5.1</version>
                    </dependency>
                    <dependency>
                        <groupId>net.sourceforge.pmd</groupId>
                        <artifactId>pmd-core</artifactId>
                        <version>5.5.1</version>
                    </dependency>
                </dependencies>
                <configuration>
                    <rulesets>
                        <ruleset>/rulesets/java/clone.xml</ruleset>
                        <ruleset>/rulesets/java/finalizers.xml</ruleset>
                        <ruleset>/rulesets/java/imports.xml</ruleset>
                        <ruleset>/rulesets/java/logging-java.xml</ruleset>
                        <ruleset>/rulesets/java/junit.xml</ruleset>
                        <ruleset>/rulesets/java/migrating.xml</ruleset>
                        <ruleset>/rulesets/java/unusedcode.xml</ruleset>
                        <ruleset>${project.basedir}/etc/pmd-rules.xml</ruleset>
                    </rulesets>
                </configuration>
                <executions>
                    <execution>
                        <goals>
                            <goal>check</goal>
                            <goal>cpd-check</goal>
                        </goals>
                    </execution>
                </executions>
            </plugin>
            <plugin>
                <groupId>org.codehaus.mojo</groupId>
                <artifactId>buildnumber-maven-plugin</artifactId>
                <executions>
                    <execution>
                        <phase>validate</phase>
                        <goals>
                            <goal>create</goal>
                        </goals>
                    </execution>
                </executions>
            </plugin>
            <plugin>
                <groupId>org.codehaus.mojo</groupId>
                <artifactId>build-helper-maven-plugin</artifactId>
                <configuration>
                    <sources>
                        <source>src/samples/java</source>
                    </sources>
                </configuration>
                <executions>
                    <execution>
                        <id>add-test-source</id>
                        <goals>
                            <goal>add-test-source</goal>
                        </goals>
                    </execution>
                </executions>
            </plugin>
            <plugin>
                <artifactId>maven-dependency-plugin</artifactId>
                <version>3.0.1</version>
                <executions>
                    <execution>
                        <id>unpack-findbugs-core</id>
                        <phase>process-test-resources</phase>
                        <goals>
                            <goal>unpack</goal>
                        </goals>
                        <configuration>
                            <artifactItems>
                                <artifactItem>
                                    <groupId>com.github.spotbugs</groupId>
                                    <artifactId>spotbugs</artifactId>
                                    <version>${spotbugs.version}</version>
                                    <type>jar</type>
                                    <overWrite>true</overWrite>
                                    <outputDirectory>
                                        ${project.build.directory}/spotbugs-${spotbugs.version}.jar/plugin
                                    </outputDirectory>
                                </artifactItem>
                            </artifactItems>
                            <overWriteReleases>true</overWriteReleases>
                            <overWriteSnapshots>true</overWriteSnapshots>
                        </configuration>
                    </execution>
                </executions>
            </plugin>

            <plugin>
                <groupId>com.github.hazendaz.spotbugs</groupId>
                <artifactId>spotbugs-maven-plugin</artifactId>
                <dependencies>
                    <dependency>
                        <groupId>com.google.code.findbugs</groupId>
                        <artifactId>findbugs</artifactId>
                        <version>3.0.1</version>
                    </dependency>
                </dependencies>
                <configuration>
                    <excludeFilterFile>etc/findbugs-exclude.xml</excludeFilterFile>
                    <effort>Max</effort>
                    <plugins>
                        <plugin>
                            <groupId>com.mebigfatguy.fb-contrib</groupId>
                            <artifactId>fb-contrib</artifactId>
                            <version>${project.version}</version>
                        </plugin>
                    </plugins>
                </configuration>
                <executions>
                    <execution>
                        <goals>
                            <goal>check</goal>
                        </goals>
                    </execution>
                </executions>
            </plugin>

            <plugin>
                <artifactId>maven-compiler-plugin</artifactId>
                <configuration>
                    <compilerArgument>-Xlint</compilerArgument>
                    <source>1.8</source>
                    <target>1.8</target>
                </configuration>
            </plugin>
        </plugins>
    </build>

    <reporting>
        <plugins>
            <plugin>
                <artifactId>maven-pmd-plugin</artifactId>
                <version>3.6</version>
                <configuration>
                    <rulesets>
                        <ruleset>/rulesets/java/basic.xml</ruleset>
                        <ruleset>/rulesets/java/braces.xml</ruleset>
                        <ruleset>/rulesets/java/design.xml</ruleset>
                    </rulesets>
                </configuration>
            </plugin>
        </plugins>
    </reporting>
</project><|MERGE_RESOLUTION|>--- conflicted
+++ resolved
@@ -6,11 +6,7 @@
     <modelVersion>4.0.0</modelVersion>
     <groupId>com.mebigfatguy.fb-contrib</groupId>
     <artifactId>fb-contrib</artifactId>
-<<<<<<< HEAD
-    <version>7.1.0sb-SNAPSHOT</version>
-=======
-    <version>7.2.0</version>
->>>>>>> fed8d353
+    <version>7.2.0.sb</version>
 
     <!-- TODO: Delete this and replace with enforcer plugin.  This is for maven plugins only!  Latest maven will through warnings. -->
     <prerequisites>
