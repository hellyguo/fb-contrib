--- conflicted
+++ resolved
@@ -452,65 +452,7 @@
 			} else if (seen == INVOKEVIRTUAL) {
 				userValue = sawInvokeVirtual(userValue);
 			} else if (seen == INVOKESPECIAL) {
-<<<<<<< HEAD
 				sawInvokeSpecial();
-=======
-				String className = getClassConstantOperand();
-				if ("java/lang/StringBuffer".equals(className)
-				||  "java/lang/StringBuilder".equals(className)) {
-					String methodName = getNameConstantOperand();
-					if ("<init>".equals(methodName)) {
-						String signature = getSigConstantOperand();
-						if ("(I)V".equals(signature)) {
-							if (lastOpcode == BIPUSH) {
-								if (stack.getStackDepth() > 0) {
-									OpcodeStack.Item item = stack.getStackItem(0);
-									Object o = item.getConstant();
-									if (o instanceof Integer) {
-										int parm = ((Integer) o).intValue();
-										if ((parm > 32)
-										&&  (parm < 127)
-										&&  (parm != 64)
-										&&  ((parm % 10) != 0)
-										&&  ((parm % 5) != 0)) {
-											bugReporter.reportBug(new BugInstance(this, "SPP_NO_CHAR_SB_CTOR", LOW_PRIORITY)
-										   .addClass(this)
-										   .addMethod(this)
-										   .addSourceLine(this));
-										}
-									}
-								}
-							}
-						} else if ("(Ljava/lang/String;)V".equals(signature)) {
-							if (stack.getStackDepth() > 0) {
-	                            OpcodeStack.Item item = stack.getStackItem(0);
-	                            String con = (String)item.getConstant();
-	                            if ("".equals(con)) {
-	                                bugReporter.reportBug(new BugInstance(this, "SPP_STRINGBUFFER_WITH_EMPTY_STRING", NORMAL_PRIORITY)
-	                                   .addClass(this)
-	                                   .addMethod(this)
-	                                   .addSourceLine(this));
-	                            }
-	                        }
-                        }
-					}
-				} else if ("java/math/BigDecimal".equals(className)) {
-					if (stack.getStackDepth() > 0) {
-						OpcodeStack.Item item = stack.getStackItem(0);
-						Object constant = item.getConstant();
-						if (constant instanceof Double)
-						{
-							Double v = (Double) constant;
-							if ((v != 0.0) && (v != 1.0)) {
-								bugReporter.reportBug(new BugInstance(this, "SPP_USE_BIGDECIMAL_STRING_CTOR", NORMAL_PRIORITY)
-										   .addClass(this)
-										   .addMethod(this)
-										   .addSourceLine(this));
-							}
-						}
-					}
-				}
->>>>>>> 7f0277e3
 			} else if (seen == INVOKEINTERFACE) {
 				userValue = sawInvokeInterface(userValue);
 			}
@@ -768,30 +710,30 @@
 
 	private void equalsSilliness(String className) {
 		try {
-			JavaClass cls = Repository.lookupClass(className);
-			if (cls.isEnum()) {
-				bugReporter.reportBug(new BugInstance(this, "SPP_EQUALS_ON_ENUM", NORMAL_PRIORITY)
-									.addClass(this)
-									.addMethod(this)
-									.addSourceLine(this));
-			} else {
-		    	if (stack.getStackDepth() >= 2) {
-		    		OpcodeStack.Item item = stack.getStackItem(1);
-		    		cls = item.getJavaClass();
-		    		if (cls != null) {
-		    			String clsName = cls.getClassName();
-		    			if (oddMissingEqualsClasses.contains(clsName)) {
-					    	 bugReporter.reportBug(new BugInstance(this, "SPP_EQUALS_ON_STRING_BUILDER", NORMAL_PRIORITY)
-		                     .addClass(this)
-		                     .addMethod(this)
-		                     .addSourceLine(this));
-		    			}
-		    		}
-		    	}
-			}
-		} catch (ClassNotFoundException cnfe) {
-			bugReporter.reportMissingClass(cnfe);
-		}
+	                	JavaClass cls = Repository.lookupClass(className);
+	                	if (cls.isEnum()) {
+	                		bugReporter.reportBug(new BugInstance(this, "SPP_EQUALS_ON_ENUM", NORMAL_PRIORITY)
+	                							.addClass(this)
+	                							.addMethod(this)
+	                							.addSourceLine(this));
+	                	} else {
+	                    	if (stack.getStackDepth() >= 2) {
+	                    		OpcodeStack.Item item = stack.getStackItem(1);
+	                    		cls = item.getJavaClass();
+	                    		if (cls != null) {
+	                    			String clsName = cls.getClassName();
+	                    			if (oddMissingEqualsClasses.contains(clsName)) {
+	            				    	 bugReporter.reportBug(new BugInstance(this, "SPP_EQUALS_ON_STRING_BUILDER", NORMAL_PRIORITY)
+	                                     .addClass(this)
+	                                     .addMethod(this)
+	                                     .addSourceLine(this));
+	                    			}
+	                    		}
+	                    	}
+	                	}
+                	} catch (ClassNotFoundException cnfe) {
+                		bugReporter.reportMissingClass(cnfe);
+                	}     
 	}
 
 	private void booleanSilliness() {
@@ -964,18 +906,21 @@
 		        }
 			}
 		} else if ("java/math/BigDecimal".equals(className)) {
-			if (stack.getStackDepth() > 0) {
-				OpcodeStack.Item item = stack.getStackItem(0);
-				Object constant = item.getConstant();
-				if (constant instanceof Double)
-				{
-					bugReporter.reportBug(new BugInstance(this, "SPP_USE_BIGDECIMAL_STRING_CTOR", NORMAL_PRIORITY)
-							   .addClass(this)
-							   .addMethod(this)
-							   .addSourceLine(this));
-				}
-			}
-		}
+					if (stack.getStackDepth() > 0) {
+						OpcodeStack.Item item = stack.getStackItem(0);
+						Object constant = item.getConstant();
+						if (constant instanceof Double)
+						{
+							Double v = (Double) constant;
+							if ((v != 0.0) && (v != 1.0)) {
+								bugReporter.reportBug(new BugInstance(this, "SPP_USE_BIGDECIMAL_STRING_CTOR", NORMAL_PRIORITY)
+										   .addClass(this)
+										   .addMethod(this)
+										   .addSourceLine(this));
+							}
+						}
+					}
+				}
 	}
 
 	private boolean looksLikeStaticFieldValue(String constant) {
