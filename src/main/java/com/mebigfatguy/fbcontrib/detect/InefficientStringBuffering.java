/*
 * fb-contrib - Auxiliary detectors for Java programs
 * Copyright (C) 2005-2016 Dave Brosius
 *
 * This library is free software; you can redistribute it and/or
 * modify it under the terms of the GNU Lesser General Public
 * License as published by the Free Software Foundation; either
 * version 2.1 of the License, or (at your option) any later version.
 *
 * This library is distributed in the hope that it will be useful,
 * but WITHOUT ANY WARRANTY; without even the implied warranty of
 * MERCHANTABILITY or FITNESS FOR A PARTICULAR PURPOSE.  See the GNU
 * Lesser General Public License for more details.
 *
 * You should have received a copy of the GNU Lesser General Public
 * License along with this library; if not, write to the Free Software
 * Foundation, Inc., 59 Temple Place, Suite 330, Boston, MA  02111-1307  USA
 */
package com.mebigfatguy.fbcontrib.detect;

import org.apache.bcel.classfile.Code;
import org.apache.bcel.classfile.Constant;
import org.apache.bcel.classfile.ConstantString;

import com.mebigfatguy.fbcontrib.utils.BugType;
import com.mebigfatguy.fbcontrib.utils.OpcodeUtils;
import com.mebigfatguy.fbcontrib.utils.SignatureBuilder;
import com.mebigfatguy.fbcontrib.utils.SignatureUtils;
import com.mebigfatguy.fbcontrib.utils.TernaryPatcher;
import com.mebigfatguy.fbcontrib.utils.ToString;
import com.mebigfatguy.fbcontrib.utils.Values;

import edu.umd.cs.findbugs.BugInstance;
import edu.umd.cs.findbugs.BugReporter;
import edu.umd.cs.findbugs.BytecodeScanningDetector;
import edu.umd.cs.findbugs.OpcodeStack;
import edu.umd.cs.findbugs.OpcodeStack.CustomUserValue;
import edu.umd.cs.findbugs.ba.ClassContext;

/**
 * looks for appending strings inside of calls to StringBuffer or StringBuilder append.
 */
@CustomUserValue
public class InefficientStringBuffering extends BytecodeScanningDetector {

    private enum AppendType {
        CLEAR, NESTED, TOSTRING
    };

    private BugReporter bugReporter;
    private OpcodeStack stack;
    private boolean sawLDCEmpty;

    /**
     * constructs a ISB detector given the reporter to report bugs on
     *
     * @param bugReporter
     *            the sync of bug reports
     */
    public InefficientStringBuffering(final BugReporter bugReporter) {
        this.bugReporter = bugReporter;
    }

    /**
     * implements the visitor to create an clear the stack
     *
     * @param classContext
     *            the context object of the currently parsed class
     */
    @Override
    public void visitClassContext(ClassContext classContext) {
        try {
            stack = new OpcodeStack();
            super.visitClassContext(classContext);
        } finally {
            stack = null;
        }
    }

    /**
     * implements the visitor to create and clear the stack
     *
     * @param obj
     *            the context object of the currently parsed code block
     */
    @Override
    public void visitCode(final Code obj) {
        if (obj.getCode() != null) {
            stack.resetForMethodEntry(this);
            sawLDCEmpty = false;
            super.visitCode(obj);
        }
    }

    @Override
    public void sawOpcode(final int seen) {
        ISBUserValue userValue = null;

        try {
            stack.precomputation(this);

            if (seen == INVOKESPECIAL) {
                userValue = sawInvokeSpecial();
            } else if (seen == INVOKEVIRTUAL) {
                if (sawLDCEmpty) {
                    dealWithEmptyString();
                }
                userValue = sawInvokeVirtual();

            } else if ((seen == GOTO) || (seen == GOTO_W)) {
                int depth = stack.getStackDepth();
                for (int i = 0; i < depth; i++) {
                    OpcodeStack.Item itm = stack.getStackItem(i);
                    itm.setUserValue(null);
                }
            } else if ((seen == LDC) || (seen == LDC_W)) {
                Constant c = getConstantRefOperand();
                if (c instanceof ConstantString) {
                    String s = ((ConstantString) c).getBytes(getConstantPool());
                    if (s.length() == 0) {
                        sawLDCEmpty = true;
                    }
                }
            } else if (OpcodeUtils.isALoad(seen)) {
                userValue = new ISBUserValue(AppendType.CLEAR, true);
            }
        } finally {
            handleOpcode(seen);
            if ((userValue != null) && (stack.getStackDepth() > 0)) {
                OpcodeStack.Item itm = stack.getStackItem(0);
                itm.setUserValue(userValue);
            }
        }
    }

    private void handleOpcode(final int seen) {
        TernaryPatcher.pre(stack, seen);
        stack.sawOpcode(this, seen);
        TernaryPatcher.post(stack, seen);
    }

    private ISBUserValue sawInvokeVirtual() {
        ISBUserValue userValue = null;
        String calledClass = getClassConstantOperand();

        if (SignatureUtils.isAppendableStringClassName(calledClass)) {
            String methodName = getNameConstantOperand();
            if ("append".equals(methodName)) {
                OpcodeStack.Item itm = getStringBufferItemAt(1);
                if (itm != null) {
                    userValue = (ISBUserValue) itm.getUserValue();
                }

                if (stack.getStackDepth() > 0) {
                    itm = stack.getStackItem(0);
                    ISBUserValue uv = (ISBUserValue) itm.getUserValue();
                    if (uv != null) {
                        switch (uv.getAppendType()) {
                            case NESTED:
                                bugReporter.reportBug(new BugInstance(this, BugType.ISB_INEFFICIENT_STRING_BUFFERING.name(),
                                        "toString".equals(getMethodName()) ? LOW_PRIORITY : NORMAL_PRIORITY).addClass(this).addMethod(this)
                                                .addSourceLine(this));
                            break;
                            case TOSTRING:
                                if (stack.getStackDepth() > 1) {
                                    itm = stack.getStackItem(1);
                                    if (itm != null) {
                                        uv = (ISBUserValue) itm.getUserValue();

                                        if ((uv != null) && uv.hasResolvedString()) {
                                            bugReporter.reportBug(new BugInstance(this, BugType.ISB_TOSTRING_APPENDING.name(), NORMAL_PRIORITY).addClass(this)
                                                    .addMethod(this).addSourceLine(this));
                                        }
                                    }
                                }
                            break;
                            default:
                            break;
                        }
                    }
                }

                if (getSigConstantOperand().startsWith(SignatureBuilder.PARAM_STRING)) {
                    if (userValue == null) {
                        userValue = new ISBUserValue(AppendType.CLEAR, true);
                    } else {
                        userValue = new ISBUserValue(userValue.getAppendType(), true);
                    }
                }
            } else if ("toString".equals(methodName)) {
                OpcodeStack.Item itm = getStringBufferItemAt(0);
                if (itm != null) {
                    userValue = (ISBUserValue) itm.getUserValue();
                }
            }
        } else if ("toString".equals(getNameConstantOperand()) && SignatureBuilder.SIG_VOID_TO_STRING.equals(getSigConstantOperand())
        // calls to this.toString() are okay, some people like to be explicit
                && (stack.getStackDepth() > 0) && (stack.getStackItem(0).getRegisterNumber() != 0)) {
            userValue = new ISBUserValue(AppendType.TOSTRING);
        }
        return userValue;
    }

    private void dealWithEmptyString() {
        String calledClass = getClassConstantOperand();
<<<<<<< HEAD
        if (SignatureUtils.isAppendableStringClassName(calledClass) && "append".equals(getNameConstantOperand())
                && getSigConstantOperand().startsWith(new SignatureBuilder().withParamTypes(Values.SLASHED_JAVA_LANG_STRING).withoutReturnType().toString()) && (stack.getStackDepth() > 1)) {
=======
        if (Values.isAppendableStringClassName(calledClass) && "append".equals(getNameConstantOperand())
                && getSigConstantOperand().startsWith(SignatureBuilder.PARAM_STRING) && (stack.getStackDepth() > 1)) {
>>>>>>> ac25dc92
            OpcodeStack.Item sbItm = stack.getStackItem(1);
            if ((sbItm != null) && (sbItm.getUserValue() == null)) {
                OpcodeStack.Item itm = stack.getStackItem(0);
                Object cons = itm.getConstant();
                if ((cons instanceof String) && (itm.getRegisterNumber() < 0) && ((String) cons).isEmpty()) {
                    bugReporter.reportBug(new BugInstance(this, BugType.ISB_EMPTY_STRING_APPENDING.name(), LOW_PRIORITY).addClass(this).addMethod(this)
                            .addSourceLine(this));
                }
            }
        }
    }

    private ISBUserValue sawInvokeSpecial() {
        ISBUserValue userValue = null;
        String calledClass = getClassConstantOperand();

        if (SignatureUtils.isAppendableStringClassName(calledClass)
                && Values.CONSTRUCTOR.equals(getNameConstantOperand())) {
            String signature = getSigConstantOperand();
            if (SignatureBuilder.SIG_VOID_TO_VOID.equals(signature)) {
                OpcodeStack.Item itm = getStringBufferItemAt(2);
                if (itm != null) {
                    userValue = new ISBUserValue(AppendType.NESTED);
                }
            } else if (SignatureBuilder.SIG_STRING_TO_VOID.equals(signature) && (stack.getStackDepth() > 0)) {
                OpcodeStack.Item itm = stack.getStackItem(0);
                userValue = (ISBUserValue) itm.getUserValue();
                if ((userValue != null) && (userValue.getAppendType() == AppendType.NESTED)) {
                    bugReporter.reportBug(new BugInstance(this, BugType.ISB_INEFFICIENT_STRING_BUFFERING.name(), NORMAL_PRIORITY).addClass(this).addMethod(this)
                            .addSourceLine(this));
                }

                if (userValue == null) {
                    userValue = new ISBUserValue(AppendType.CLEAR, true);
                }
            }
        }
        return userValue;
    }

    private OpcodeStack.Item getStringBufferItemAt(int depth) {
        if (stack.getStackDepth() > depth) {
            OpcodeStack.Item itm = stack.getStackItem(depth);
            String signature = itm.getSignature();
            if ("Ljava/lang/StringBuffer;".equals(signature) || "Ljava/lang/StringBuilder;".equals(signature)) {
                return itm;
            }
        }

        return null;
    }

    static class ISBUserValue {

        private AppendType appendType;
        private boolean hasResolvedString;

        public ISBUserValue(AppendType appType) {
            this(appType, false);
        }

        public ISBUserValue(AppendType appType, boolean resolved) {
            appendType = appType;
            hasResolvedString = resolved;
        }

        public AppendType getAppendType() {
            return appendType;
        }

        public boolean hasResolvedString() {
            return hasResolvedString;
        }

        @Override
        public int hashCode() {
            return appendType.hashCode() ^ (hasResolvedString ? 1 : 0);
        }

        @Override
        public boolean equals(Object obj) {
            if (!(obj instanceof ISBUserValue)) {
                return false;
            }

            ISBUserValue that = (ISBUserValue) obj;
            return (appendType == that.appendType) && (hasResolvedString == that.hasResolvedString);
        }

        @Override
        public String toString() {
            return ToString.build(this);
        }

    }
}<|MERGE_RESOLUTION|>--- conflicted
+++ resolved
@@ -203,13 +203,8 @@
 
     private void dealWithEmptyString() {
         String calledClass = getClassConstantOperand();
-<<<<<<< HEAD
         if (SignatureUtils.isAppendableStringClassName(calledClass) && "append".equals(getNameConstantOperand())
-                && getSigConstantOperand().startsWith(new SignatureBuilder().withParamTypes(Values.SLASHED_JAVA_LANG_STRING).withoutReturnType().toString()) && (stack.getStackDepth() > 1)) {
-=======
-        if (Values.isAppendableStringClassName(calledClass) && "append".equals(getNameConstantOperand())
                 && getSigConstantOperand().startsWith(SignatureBuilder.PARAM_STRING) && (stack.getStackDepth() > 1)) {
->>>>>>> ac25dc92
             OpcodeStack.Item sbItm = stack.getStackItem(1);
             if ((sbItm != null) && (sbItm.getUserValue() == null)) {
                 OpcodeStack.Item itm = stack.getStackItem(0);
