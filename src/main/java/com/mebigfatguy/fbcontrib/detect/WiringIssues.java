--- conflicted
+++ resolved
@@ -154,11 +154,7 @@
     @Override
     public void sawOpcode(int seen) {
         try {
-<<<<<<< HEAD
             if ((seen == Const.INVOKESPECIAL) && Values.CONSTRUCTOR.equals(getNameConstantOperand())) {
-=======
-            if (seen == INVOKESPECIAL && Values.CONSTRUCTOR.equals(getNameConstantOperand())) {
->>>>>>> 1bc5af3b
                 String clsName = getDottedClassConstantOperand();
                 if (Statistics.getStatistics().isAutowiredBean(clsName)) {
                     String signature = getSigConstantOperand();
@@ -252,11 +248,7 @@
         @Override
         public int hashCode() {
             return signature.hashCode() ^ qualifier.hashCode()
-<<<<<<< HEAD
                     ^ ((genericSignature == null) ? 0 : genericSignature.hashCode());
-=======
-                    ^ (genericSignature == null ? 0 : genericSignature.hashCode());
->>>>>>> 1bc5af3b
         }
 
         @Override
