/*
 * fb-contrib - Auxiliary detectors for Java programs
 * Copyright (C) 2005-2017 Dave Brosius
 *
 * This library is free software; you can redistribute it and/or
 * modify it under the terms of the GNU Lesser General Public
 * License as published by the Free Software Foundation; either
 * version 2.1 of the License, or (at your option) any later version.
 *
 * This library is distributed in the hope that it will be useful,
 * but WITHOUT ANY WARRANTY; without even the implied warranty of
 * MERCHANTABILITY or FITNESS FOR A PARTICULAR PURPOSE.  See the GNU
 * Lesser General Public License for more details.
 *
 * You should have received a copy of the GNU Lesser General Public
 * License along with this library; if not, write to the Free Software
 * Foundation, Inc., 59 Temple Place, Suite 330, Boston, MA  02111-1307  USA
 */
package com.mebigfatguy.fbcontrib.detect;

import java.util.ArrayList;
import java.util.BitSet;
import java.util.Iterator;
import java.util.List;

import org.apache.bcel.Const;
import org.apache.bcel.Repository;
import org.apache.bcel.classfile.Code;
import org.apache.bcel.classfile.JavaClass;
import org.apache.bcel.classfile.Method;

import com.mebigfatguy.fbcontrib.utils.BugType;
import com.mebigfatguy.fbcontrib.utils.OpcodeUtils;
import com.mebigfatguy.fbcontrib.utils.SignatureUtils;
import com.mebigfatguy.fbcontrib.utils.ToString;
import com.mebigfatguy.fbcontrib.utils.Values;

import edu.umd.cs.findbugs.BugInstance;
import edu.umd.cs.findbugs.BugReporter;
import edu.umd.cs.findbugs.BytecodeScanningDetector;
import edu.umd.cs.findbugs.OpcodeStack;
import edu.umd.cs.findbugs.ba.ClassContext;

/**
 * looks for methods that make static method calls using an instance reference.
 * For documentation purposes, it is better to call the method using the class
 * name. This may represent a change in definition that should be noticed.
 */
public class StaticMethodInstanceInvocation extends BytecodeScanningDetector {
<<<<<<< HEAD
	private final BugReporter bugReporter;
	private OpcodeStack stack;
	private List<PopInfo> popStack;

	/**
	 * constructs a SMII detector given the reporter to report bugs on
	 *
	 * @param bugReporter
	 *            the sync of bug reports
	 */
	public StaticMethodInstanceInvocation(BugReporter bugReporter) {
		this.bugReporter = bugReporter;
	}

	@Override
	public void visitClassContext(ClassContext classContext) {
		try {
			stack = new OpcodeStack();
			popStack = new ArrayList<>();
			super.visitClassContext(classContext);
		} finally {
			stack = null;
			popStack = null;
		}
	}

	/**
	 * looks for methods that contain a INVOKESTATIC opcodes
	 *
	 * @param method
	 *            the context object of the current method
	 * @return if the class uses synchronization
	 */
	private boolean prescreen(Method method) {
		BitSet bytecodeSet = getClassContext().getBytecodeSet(method);
		return (bytecodeSet != null) && (bytecodeSet.get(Const.INVOKESTATIC));
	}

	/**
	 * implement the visitor to reset the stack
	 *
	 * @param obj
	 *            the context object of the currently parsed method
	 */
	@Override
	public void visitCode(Code obj) {
		Method m = getMethod();
		if (prescreen(m)) {
			stack.resetForMethodEntry(this);
			popStack.clear();
			super.visitCode(obj);
		}
	}

	/**
	 * implements the visitor to look for static method calls from instance
	 * variables
	 *
	 * @param seen
	 *            the opcode of the currently visited instruction
	 */
	@Override
	public void sawOpcode(int seen) {
		try {
			stack.precomputation(this);

			int sDepth = stack.getStackDepth();
			Iterator<PopInfo> it = popStack.iterator();

			while (it.hasNext()) {
				if (sDepth < it.next().popDepth) {
					it.remove();
				}
			}

			if ((seen == Const.INVOKESTATIC) && !popStack.isEmpty()) {
				String method = getNameConstantOperand();
				if (method.indexOf('$') < 0) {
					PopInfo pInfo = popStack.get(0);
					int numArguments = SignatureUtils.getNumParameters(getSigConstantOperand());
					if (((numArguments > 0) || (pInfo.popPC == (getPC() - 1)))
							&& (numArguments == (stack.getStackDepth() - pInfo.popDepth))
							&& classDefinesStaticMethod(SignatureUtils.stripSignature(pInfo.popSignature))) {
						int lineNumber = -1;
						if (lineNumberTable != null) {
							lineNumber = lineNumberTable.getSourceLine(getPC());
						}
						if (pInfo.popLineNum == lineNumber) {
							bugReporter.reportBug(
									new BugInstance(this, BugType.SMII_STATIC_METHOD_INSTANCE_INVOCATION.name(),
											NORMAL_PRIORITY).addClass(this).addMethod(this).addSourceLine(this));
						}
						popStack.clear();
					}
				}
			}

            if ((seen == Const.PUTFIELD) || (seen == Const.ATHROW) || (seen == Const.GOTO) || (seen == Const.GOTO_W)
                    || ((seen >= Const.IFEQ) && (seen <= Const.IF_ACMPNE))
=======
    private final BugReporter bugReporter;
    private OpcodeStack stack;
    private List<PopInfo> popStack;

    /**
     * constructs a SMII detector given the reporter to report bugs on
     *
     * @param bugReporter
     *            the sync of bug reports
     */
    public StaticMethodInstanceInvocation(BugReporter bugReporter) {
        this.bugReporter = bugReporter;
    }

    @Override
    public void visitClassContext(ClassContext classContext) {
        try {
            stack = new OpcodeStack();
            popStack = new ArrayList<>();
            super.visitClassContext(classContext);
        } finally {
            stack = null;
            popStack = null;
        }
    }

    /**
     * looks for methods that contain a INVOKESTATIC opcodes
     *
     * @param method
     *            the context object of the current method
     * @return if the class uses synchronization
     */
    private boolean prescreen(Method method) {
        BitSet bytecodeSet = getClassContext().getBytecodeSet(method);
        return (bytecodeSet != null) && (bytecodeSet.get(Constants.INVOKESTATIC));
    }

    /**
     * implement the visitor to reset the stack
     *
     * @param obj
     *            the context object of the currently parsed method
     */
    @Override
    public void visitCode(Code obj) {
        Method m = getMethod();
        if (prescreen(m)) {
            stack.resetForMethodEntry(this);
            popStack.clear();
            super.visitCode(obj);
        }
    }

    /**
     * implements the visitor to look for static method calls from instance variables
     *
     * @param seen
     *            the opcode of the currently visited instruction
     */
    @Override
    public void sawOpcode(int seen) {
        try {
            stack.precomputation(this);

            int sDepth = stack.getStackDepth();
            Iterator<PopInfo> it = popStack.iterator();

            while (it.hasNext()) {
                if (sDepth < it.next().popDepth) {
                    it.remove();
                }
            }

            if ((seen == INVOKESTATIC) && !popStack.isEmpty()) {
                String method = getNameConstantOperand();
                if (method.indexOf(Values.SYNTHETIC_MEMBER_CHAR) < 0) {
                    PopInfo pInfo = popStack.get(0);
                    int numArguments = SignatureUtils.getNumParameters(getSigConstantOperand());
                    if (((numArguments > 0) || (pInfo.popPC == (getPC() - 1))) && (numArguments == (stack.getStackDepth() - pInfo.popDepth))
                            && classDefinesStaticMethod(SignatureUtils.stripSignature(pInfo.popSignature))) {
                        int lineNumber = -1;
                        if (lineNumberTable != null) {
                            lineNumber = lineNumberTable.getSourceLine(getPC());
                        }
                        if (pInfo.popLineNum == lineNumber) {
                            bugReporter.reportBug(new BugInstance(this, BugType.SMII_STATIC_METHOD_INSTANCE_INVOCATION.name(), NORMAL_PRIORITY).addClass(this)
                                    .addMethod(this).addSourceLine(this));
                        }
                        popStack.clear();
                    }
                }
            }

            if ((seen == PUTFIELD) || (seen == ATHROW) || (seen == GOTO) || (seen == GOTO_W) || ((seen >= IFEQ) && (seen <= IF_ACMPNE))
>>>>>>> ff4a812a
                    || OpcodeUtils.isAStore(seen)) {
				popStack.clear();
			} else if ((seen == Const.INVOKESPECIAL) || (seen == Const.INVOKEINTERFACE) || (seen == Const.INVOKEVIRTUAL)
					|| (seen == Const.INVOKESTATIC)) {
				if (Values.SIG_VOID.equals(SignatureUtils.getReturnSignature(getSigConstantOperand()))) {
					popStack.clear();
				}
			}

			if ((seen == Const.POP) && (stack.getStackDepth() > 0)) {
				OpcodeStack.Item itm = stack.getStackItem(0);
				String popSig = itm.getSignature();
				if (popSig.startsWith(Values.SIG_QUALIFIED_CLASS_PREFIX)) {
					int lineNumber = -1;
					if (lineNumberTable != null) {
						lineNumber = lineNumberTable.getSourceLine(getPC());
					}
					popStack.add(new PopInfo(getPC(), lineNumber, popSig, sDepth - 1));
				}
			}
		} catch (ClassNotFoundException cnfe) {
			bugReporter.reportMissingClass(cnfe);
			popStack.clear();
		} finally {
			stack.sawOpcode(this, seen);
		}
	}

	boolean classDefinesStaticMethod(String popSignature) throws ClassNotFoundException {
		if (Values.DOTTED_JAVA_LANG_OBJECT.equals(popSignature) || Values.DOTTED_JAVA_LANG_CLASS.equals(popSignature)) {
			return false;
		}

		JavaClass cls = Repository.lookupClass(popSignature);
		Method[] methods = cls.getMethods();
		for (Method m : methods) {
			if (m.isStatic() && m.getName().equals(getNameConstantOperand())
					&& m.getSignature().equals(getSigConstantOperand())) {
				return true;
			}
		}

		return classDefinesStaticMethod(cls.getSuperclassName());
	}

	/**
	 * holds information about a POP instruction, what was popped, where it
	 * occurred, etc.
	 */
	static class PopInfo {
		int popPC;
		int popLineNum;
		String popSignature;
		int popDepth;

		PopInfo(int pc, int lineNum, String signature, int depth) {
			popPC = pc;
			popLineNum = lineNum;
			popSignature = signature;
			popDepth = depth;
		}

		@Override
		public String toString() {
			return ToString.build(this);
		}
	}
}<|MERGE_RESOLUTION|>--- conflicted
+++ resolved
@@ -42,112 +42,10 @@
 import edu.umd.cs.findbugs.ba.ClassContext;
 
 /**
- * looks for methods that make static method calls using an instance reference.
- * For documentation purposes, it is better to call the method using the class
+ * looks for methods that make static method calls using an instance reference. For documentation purposes, it is better to call the method using the class
  * name. This may represent a change in definition that should be noticed.
  */
 public class StaticMethodInstanceInvocation extends BytecodeScanningDetector {
-<<<<<<< HEAD
-	private final BugReporter bugReporter;
-	private OpcodeStack stack;
-	private List<PopInfo> popStack;
-
-	/**
-	 * constructs a SMII detector given the reporter to report bugs on
-	 *
-	 * @param bugReporter
-	 *            the sync of bug reports
-	 */
-	public StaticMethodInstanceInvocation(BugReporter bugReporter) {
-		this.bugReporter = bugReporter;
-	}
-
-	@Override
-	public void visitClassContext(ClassContext classContext) {
-		try {
-			stack = new OpcodeStack();
-			popStack = new ArrayList<>();
-			super.visitClassContext(classContext);
-		} finally {
-			stack = null;
-			popStack = null;
-		}
-	}
-
-	/**
-	 * looks for methods that contain a INVOKESTATIC opcodes
-	 *
-	 * @param method
-	 *            the context object of the current method
-	 * @return if the class uses synchronization
-	 */
-	private boolean prescreen(Method method) {
-		BitSet bytecodeSet = getClassContext().getBytecodeSet(method);
-		return (bytecodeSet != null) && (bytecodeSet.get(Const.INVOKESTATIC));
-	}
-
-	/**
-	 * implement the visitor to reset the stack
-	 *
-	 * @param obj
-	 *            the context object of the currently parsed method
-	 */
-	@Override
-	public void visitCode(Code obj) {
-		Method m = getMethod();
-		if (prescreen(m)) {
-			stack.resetForMethodEntry(this);
-			popStack.clear();
-			super.visitCode(obj);
-		}
-	}
-
-	/**
-	 * implements the visitor to look for static method calls from instance
-	 * variables
-	 *
-	 * @param seen
-	 *            the opcode of the currently visited instruction
-	 */
-	@Override
-	public void sawOpcode(int seen) {
-		try {
-			stack.precomputation(this);
-
-			int sDepth = stack.getStackDepth();
-			Iterator<PopInfo> it = popStack.iterator();
-
-			while (it.hasNext()) {
-				if (sDepth < it.next().popDepth) {
-					it.remove();
-				}
-			}
-
-			if ((seen == Const.INVOKESTATIC) && !popStack.isEmpty()) {
-				String method = getNameConstantOperand();
-				if (method.indexOf('$') < 0) {
-					PopInfo pInfo = popStack.get(0);
-					int numArguments = SignatureUtils.getNumParameters(getSigConstantOperand());
-					if (((numArguments > 0) || (pInfo.popPC == (getPC() - 1)))
-							&& (numArguments == (stack.getStackDepth() - pInfo.popDepth))
-							&& classDefinesStaticMethod(SignatureUtils.stripSignature(pInfo.popSignature))) {
-						int lineNumber = -1;
-						if (lineNumberTable != null) {
-							lineNumber = lineNumberTable.getSourceLine(getPC());
-						}
-						if (pInfo.popLineNum == lineNumber) {
-							bugReporter.reportBug(
-									new BugInstance(this, BugType.SMII_STATIC_METHOD_INSTANCE_INVOCATION.name(),
-											NORMAL_PRIORITY).addClass(this).addMethod(this).addSourceLine(this));
-						}
-						popStack.clear();
-					}
-				}
-			}
-
-            if ((seen == Const.PUTFIELD) || (seen == Const.ATHROW) || (seen == Const.GOTO) || (seen == Const.GOTO_W)
-                    || ((seen >= Const.IFEQ) && (seen <= Const.IF_ACMPNE))
-=======
     private final BugReporter bugReporter;
     private OpcodeStack stack;
     private List<PopInfo> popStack;
@@ -183,7 +81,7 @@
      */
     private boolean prescreen(Method method) {
         BitSet bytecodeSet = getClassContext().getBytecodeSet(method);
-        return (bytecodeSet != null) && (bytecodeSet.get(Constants.INVOKESTATIC));
+        return (bytecodeSet != null) && (bytecodeSet.get(Const.INVOKESTATIC));
     }
 
     /**
@@ -222,7 +120,7 @@
                 }
             }
 
-            if ((seen == INVOKESTATIC) && !popStack.isEmpty()) {
+            if ((seen == Const.INVOKESTATIC) && !popStack.isEmpty()) {
                 String method = getNameConstantOperand();
                 if (method.indexOf(Values.SYNTHETIC_MEMBER_CHAR) < 0) {
                     PopInfo pInfo = popStack.get(0);
@@ -242,73 +140,69 @@
                 }
             }
 
-            if ((seen == PUTFIELD) || (seen == ATHROW) || (seen == GOTO) || (seen == GOTO_W) || ((seen >= IFEQ) && (seen <= IF_ACMPNE))
->>>>>>> ff4a812a
-                    || OpcodeUtils.isAStore(seen)) {
-				popStack.clear();
-			} else if ((seen == Const.INVOKESPECIAL) || (seen == Const.INVOKEINTERFACE) || (seen == Const.INVOKEVIRTUAL)
-					|| (seen == Const.INVOKESTATIC)) {
-				if (Values.SIG_VOID.equals(SignatureUtils.getReturnSignature(getSigConstantOperand()))) {
-					popStack.clear();
-				}
-			}
-
-			if ((seen == Const.POP) && (stack.getStackDepth() > 0)) {
-				OpcodeStack.Item itm = stack.getStackItem(0);
-				String popSig = itm.getSignature();
-				if (popSig.startsWith(Values.SIG_QUALIFIED_CLASS_PREFIX)) {
-					int lineNumber = -1;
-					if (lineNumberTable != null) {
-						lineNumber = lineNumberTable.getSourceLine(getPC());
-					}
-					popStack.add(new PopInfo(getPC(), lineNumber, popSig, sDepth - 1));
-				}
-			}
-		} catch (ClassNotFoundException cnfe) {
-			bugReporter.reportMissingClass(cnfe);
-			popStack.clear();
-		} finally {
-			stack.sawOpcode(this, seen);
-		}
-	}
-
-	boolean classDefinesStaticMethod(String popSignature) throws ClassNotFoundException {
-		if (Values.DOTTED_JAVA_LANG_OBJECT.equals(popSignature) || Values.DOTTED_JAVA_LANG_CLASS.equals(popSignature)) {
-			return false;
-		}
-
-		JavaClass cls = Repository.lookupClass(popSignature);
-		Method[] methods = cls.getMethods();
-		for (Method m : methods) {
-			if (m.isStatic() && m.getName().equals(getNameConstantOperand())
-					&& m.getSignature().equals(getSigConstantOperand())) {
-				return true;
-			}
-		}
-
-		return classDefinesStaticMethod(cls.getSuperclassName());
-	}
-
-	/**
-	 * holds information about a POP instruction, what was popped, where it
-	 * occurred, etc.
-	 */
-	static class PopInfo {
-		int popPC;
-		int popLineNum;
-		String popSignature;
-		int popDepth;
-
-		PopInfo(int pc, int lineNum, String signature, int depth) {
-			popPC = pc;
-			popLineNum = lineNum;
-			popSignature = signature;
-			popDepth = depth;
-		}
-
-		@Override
-		public String toString() {
-			return ToString.build(this);
-		}
-	}
+            if ((seen == Const.PUTFIELD) || (seen == Const.ATHROW) || (seen == Const.GOTO) || (seen == Const.GOTO_W)
+                    || ((seen >= Const.IFEQ) && (seen <= Const.IF_ACMPNE)) || OpcodeUtils.isAStore(seen)) {
+                popStack.clear();
+            } else if ((seen == Const.INVOKESPECIAL) || (seen == Const.INVOKEINTERFACE) || (seen == Const.INVOKEVIRTUAL) || (seen == Const.INVOKESTATIC)) {
+                if (Values.SIG_VOID.equals(SignatureUtils.getReturnSignature(getSigConstantOperand()))) {
+                    popStack.clear();
+                }
+            }
+
+            if ((seen == Const.POP) && (stack.getStackDepth() > 0)) {
+                OpcodeStack.Item itm = stack.getStackItem(0);
+                String popSig = itm.getSignature();
+                if (popSig.startsWith(Values.SIG_QUALIFIED_CLASS_PREFIX)) {
+                    int lineNumber = -1;
+                    if (lineNumberTable != null) {
+                        lineNumber = lineNumberTable.getSourceLine(getPC());
+                    }
+                    popStack.add(new PopInfo(getPC(), lineNumber, popSig, sDepth - 1));
+                }
+            }
+        } catch (ClassNotFoundException cnfe) {
+            bugReporter.reportMissingClass(cnfe);
+            popStack.clear();
+        } finally {
+            stack.sawOpcode(this, seen);
+        }
+    }
+
+    boolean classDefinesStaticMethod(String popSignature) throws ClassNotFoundException {
+        if (Values.DOTTED_JAVA_LANG_OBJECT.equals(popSignature) || Values.DOTTED_JAVA_LANG_CLASS.equals(popSignature)) {
+            return false;
+        }
+
+        JavaClass cls = Repository.lookupClass(popSignature);
+        Method[] methods = cls.getMethods();
+        for (Method m : methods) {
+            if (m.isStatic() && m.getName().equals(getNameConstantOperand()) && m.getSignature().equals(getSigConstantOperand())) {
+                return true;
+            }
+        }
+
+        return classDefinesStaticMethod(cls.getSuperclassName());
+    }
+
+    /**
+     * holds information about a POP instruction, what was popped, where it occurred, etc.
+     */
+    static class PopInfo {
+        int popPC;
+        int popLineNum;
+        String popSignature;
+        int popDepth;
+
+        PopInfo(int pc, int lineNum, String signature, int depth) {
+            popPC = pc;
+            popLineNum = lineNum;
+            popSignature = signature;
+            popDepth = depth;
+        }
+
+        @Override
+        public String toString() {
+            return ToString.build(this);
+        }
+    }
 }