--- conflicted
+++ resolved
@@ -112,12 +112,8 @@
 
             if (queryClasses.contains(clsName) && queryMethods.contains(methodName)) {
                 queryLocations.add(Integer.valueOf(getPC()));
-<<<<<<< HEAD
             }
-        } else if ((seen == Const.GOTO) || (seen == Const.GOTO_W)) {
-=======
         } else if (OpcodeUtils.isBranch(seen)) {
->>>>>>> e9f36fd5
             int branchTarget = getBranchTarget();
             int pc = getPC();
             if (branchTarget < pc) {
