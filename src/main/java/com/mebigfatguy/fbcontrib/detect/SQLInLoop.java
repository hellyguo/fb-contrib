--- conflicted
+++ resolved
@@ -1,12 +1,7 @@
 /*
  * fb-contrib - Auxiliary detectors for Java programs
-<<<<<<< HEAD
- * Copyright (C) 2005-2018 Dave Brosius
+ * Copyright (C) 2005-2019 Dave Brosius
  *
-=======
- * Copyright (C) 2005-2019 Dave Brosius
- * 
->>>>>>> e3b01f41
  * This library is free software; you can redistribute it and/or
  * modify it under the terms of the GNU Lesser General Public
  * License as published by the Free Software Foundation; either
