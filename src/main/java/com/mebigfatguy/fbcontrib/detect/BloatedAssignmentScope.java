/*
 * fb-contrib - Auxiliary detectors for Java programs
 * Copyright (C) 2005-2018 Dave Brosius
 *
 * This library is free software; you can redistribute it and/or
 * modify it under the terms of the GNU Lesser General Public
 * License as published by the Free Software Foundation; either
 * version 2.1 of the License, or (at your option) any later version.
 *
 * This library is distributed in the hope that it will be useful,
 * but WITHOUT ANY WARRANTY; without even the implied warranty of
 * MERCHANTABILITY or FITNESS FOR A PARTICULAR PURPOSE.  See the GNU
 * Lesser General Public License for more details.
 *
 * You should have received a copy of the GNU Lesser General Public
 * License along with this library; if not, write to the Free Software
 * Foundation, Inc., 59 Temple Place, Suite 330, Boston, MA  02111-1307  USA
 */
package com.mebigfatguy.fbcontrib.detect;

import java.util.ArrayList;
import java.util.BitSet;
import java.util.Collections;
import java.util.HashMap;
import java.util.HashSet;
import java.util.List;
import java.util.Map;
import java.util.Set;
import java.util.regex.Matcher;
import java.util.regex.Pattern;

import javax.annotation.Nullable;
import org.apache.bcel.Const;

import org.apache.bcel.classfile.Code;
import org.apache.bcel.classfile.CodeException;
import org.apache.bcel.classfile.LocalVariable;
import org.apache.bcel.classfile.LocalVariableTable;
import org.apache.bcel.classfile.Method;

import com.mebigfatguy.fbcontrib.collect.MethodInfo;
import com.mebigfatguy.fbcontrib.collect.Statistics;
import com.mebigfatguy.fbcontrib.utils.BugType;
import com.mebigfatguy.fbcontrib.utils.FQMethod;
import com.mebigfatguy.fbcontrib.utils.OpcodeUtils;
import com.mebigfatguy.fbcontrib.utils.RegisterUtils;
import com.mebigfatguy.fbcontrib.utils.SignatureBuilder;
import com.mebigfatguy.fbcontrib.utils.SignatureUtils;
import com.mebigfatguy.fbcontrib.utils.TernaryPatcher;
import com.mebigfatguy.fbcontrib.utils.ToString;
import com.mebigfatguy.fbcontrib.utils.UnmodifiableSet;
import com.mebigfatguy.fbcontrib.utils.Values;

import edu.umd.cs.findbugs.BugInstance;
import edu.umd.cs.findbugs.BugReporter;
import edu.umd.cs.findbugs.BytecodeScanningDetector;
import edu.umd.cs.findbugs.OpcodeStack;
import edu.umd.cs.findbugs.OpcodeStack.CustomUserValue;
import edu.umd.cs.findbugs.ba.ClassContext;
import edu.umd.cs.findbugs.ba.XField;

/**
 * looks for variable assignments at a scope larger than its use. In this case, the assignment can be pushed down into the smaller scope to reduce the
 * performance impact of that assignment.
 */
@CustomUserValue
public class BloatedAssignmentScope extends BytecodeScanningDetector {
    private static final Set<String> dangerousAssignmentClassSources = UnmodifiableSet.create(
    //@formatter:off
			"java/io/BufferedInputStream", "java/io/DataInput", "java/io/DataInputStream", "java/io/InputStream",
			"java/io/ObjectInputStream", "java/io/BufferedReader", "java/io/FileReader", "java/io/Reader",
			"javax/nio/channels/Channel", "io/netty/channel/Channel"
	// @formatter:on
    );

    private static final Set<FQMethod> dangerousAssignmentMethodSources = UnmodifiableSet.create(
    //@formatter:off
<<<<<<< HEAD
			new FQMethod("java/lang/System", "currentTimeMillis", "()J"),
			new FQMethod("java/lang/System", "nanoTime", "()J"), new FQMethod("java/util/Calendar", "get", "(I)I"),
			new FQMethod("java/util/GregorianCalendar", "get", "(I)I"),
			new FQMethod("java/util/Iterator", "next", "()Ljava/lang/Object;"),
			new FQMethod("java/util/regex/Matcher", "start", "()I"),
			new FQMethod("java/util/concurrent/TimeUnit", "toMillis", "(J)J")
	// @formatter:on
=======
        new FQMethod("java/lang/System", "currentTimeMillis", SignatureBuilder.SIG_VOID_TO_LONG),
        new FQMethod("java/lang/System", "nanoTime", SignatureBuilder.SIG_VOID_TO_LONG),
        new FQMethod("java/util/Calendar", "get", SignatureBuilder.SIG_INT_TO_INT),
        new FQMethod("java/util/GregorianCalendar", "get", SignatureBuilder.SIG_INT_TO_INT),
        new FQMethod("java/util/Iterator", "next", "()Ljava/lang/Object;"),
        new FQMethod("java/util/regex/Matcher", "start", "()I"),
        new FQMethod("java/util/concurrent/TimeUnit", "toMillis", "(J)J")
        //@formatter:on
>>>>>>> 0e7091ba
    );

    private static final Set<Pattern> dangerousAssignmentMethodPatterns = UnmodifiableSet.create(
    //@formatter:off
			Pattern.compile(".*serial.*", Pattern.CASE_INSENSITIVE),
			Pattern.compile(".*\\.read[^.]*", Pattern.CASE_INSENSITIVE),
			Pattern.compile(".*\\.create[^.]*", Pattern.CASE_INSENSITIVE)
	// @formatter:on
    );

    private static final Set<String> dangerousStoreClassSigs = UnmodifiableSet.create("Ljava/util/concurrent/Future;");

    BugReporter bugReporter;
    private OpcodeStack stack;
    private BitSet ignoreRegs;
    private ScopeBlock rootScopeBlock;
    private BitSet tryBlocks;
    private BitSet catchHandlers;
    private BitSet switchTargets;
    private List<Integer> monitorSyncPCs;
    private boolean dontReport;
    private boolean sawDup;
    private boolean sawNull;

    /**
     * constructs a BAS detector given the reporter to report bugs on
     *
     * @param bugReporter
     *            the sync of bug reports
     */
    public BloatedAssignmentScope(BugReporter bugReporter) {
        this.bugReporter = bugReporter;
    }

    /**
     * implements the visitor to create and the clear the register to location map
     *
     * @param classContext
     *            the context object of the currently parsed class
     */
    @Override
    public void visitClassContext(ClassContext classContext) {
        try {
            ignoreRegs = new BitSet();
            tryBlocks = new BitSet();
            catchHandlers = new BitSet();
            switchTargets = new BitSet();
            monitorSyncPCs = new ArrayList<>(5);
            stack = new OpcodeStack();
            super.visitClassContext(classContext);
        } finally {
            ignoreRegs = null;
            tryBlocks = null;
            catchHandlers = null;
            switchTargets = null;
            monitorSyncPCs = null;
            stack = null;
        }
    }

    /**
     * implements the visitor to reset the register to location map
     *
     * @param obj
     *            the context object of the currently parsed code block
     */
    @Override
    public void visitCode(Code obj) {
        try {

            ignoreRegs.clear();
            Method method = getMethod();
            if (!method.isStatic()) {
                ignoreRegs.set(0);
            }

            int[] parmRegs = RegisterUtils.getParameterRegisters(method);
            for (int parm : parmRegs) {
                ignoreRegs.set(parm);
            }

            rootScopeBlock = new ScopeBlock(0, obj.getLength());
            tryBlocks.clear();
            catchHandlers.clear();
            CodeException[] exceptions = obj.getExceptionTable();
            if (exceptions != null) {
                for (CodeException ex : exceptions) {
                    tryBlocks.set(ex.getStartPC());
                    catchHandlers.set(ex.getHandlerPC());
                }
            }

            switchTargets.clear();
            stack.resetForMethodEntry(this);
            dontReport = false;
            sawDup = false;
            sawNull = false;
            super.visitCode(obj);

            if (!dontReport) {
                rootScopeBlock.findBugs(new HashSet<Integer>());
            }

        } finally {
            rootScopeBlock = null;
        }
    }

    /**
     * implements the visitor to look for variables assigned below the scope in which they are used.
     *
     * @param seen
     *            the opcode of the currently parsed instruction
     */
    @Override
    public void sawOpcode(int seen) {
        UserObject uo = null;
        try {
            stack.precomputation(this);

            int pc = getPC();
            if (tryBlocks.get(pc)) {
                ScopeBlock sb = new ScopeBlock(pc, findCatchHandlerFor(pc));
                sb.setTry();
                rootScopeBlock.addChild(sb);
            }

            if (OpcodeUtils.isStore(seen)) {
                sawStore(seen, pc);
            } else if (OpcodeUtils.isLoad(seen)) {
                sawLoad(seen, pc);
            } else if ((seen == Const.INVOKEVIRTUAL) || (seen == Const.INVOKEINTERFACE)) {
                uo = sawInstanceCall(pc);
            } else if ((seen == Const.INVOKESTATIC) || (seen == Const.INVOKESPECIAL)) {
                uo = sawStaticCall();
            } else if (((seen >= Const.IFEQ) && (seen <= Const.GOTO)) || (seen == Const.IFNULL) || (seen == Const.IFNONNULL) || (seen == Const.GOTO_W)) {
                sawBranch(seen, pc);
            } else if (seen == Const.GETFIELD) {
                uo = sawGetField();
            } else if (seen == Const.PUTFIELD) {
                sawPutField(pc);
            } else if (seen == Const.IINC) {
                sawIINC(pc);
            } else if ((seen == Const.TABLESWITCH) || (seen == Const.LOOKUPSWITCH)) {
                sawSwitch(pc);
            } else if (seen == Const.MONITORENTER) {
                sawMonitorEnter(pc);
            } else if (seen == Const.MONITOREXIT) {
                sawMonitorExit(pc);
            }

            sawDup = seen == Const.DUP;
            sawNull = seen == Const.ACONST_NULL;
        } finally {
            TernaryPatcher.pre(stack, seen);
            stack.sawOpcode(this, seen);
            TernaryPatcher.post(stack, seen);
            if ((uo != null) && (stack.getStackDepth() > 0)) {
                OpcodeStack.Item item = stack.getStackItem(0);
                item.setUserValue(uo);
            }
        }
    }

    /**
     * processes a register store by updating the appropriate scope block to mark this register as being stored in the block
     *
     * @param seen
     *            the currently parsed opcode
     * @param pc
     *            the current program counter
     */
    private void sawStore(int seen, int pc) {
        int reg = RegisterUtils.getStoreReg(this, seen);

        if (catchHandlers.get(pc)) {
            ignoreRegs.set(reg);
            ScopeBlock catchSB = findScopeBlock(rootScopeBlock, pc + 1);
            if ((catchSB != null) && (catchSB.getStart() < pc)) {
                ScopeBlock sb = new ScopeBlock(pc, catchSB.getFinish());
                catchSB.setFinish(getPC() - 1);
                rootScopeBlock.addChild(sb);
            }
        } else if (!monitorSyncPCs.isEmpty()) {
            ignoreRegs.set(reg);
        } else if (sawNull) {
            ignoreRegs.set(reg);
        } else if (isRiskyStoreClass(reg)) {
            ignoreRegs.set(reg);
        }

        if (!ignoreRegs.get(reg)) {
            ScopeBlock sb = findScopeBlock(rootScopeBlock, pc);
            if (sb != null) {
                UserObject assoc = null;
                if (stack.getStackDepth() > 0) {
                    OpcodeStack.Item srcItm = stack.getStackItem(0);
                    assoc = (UserObject) srcItm.getUserValue();
                    if (assoc == null) {
                        if (srcItm.getRegisterNumber() >= 0) {
                            assoc = new UserObject(srcItm.getRegisterNumber());
                        }
                    }
                }

                if ((assoc != null) && assoc.isRisky) {
                    ignoreRegs.set(reg);
                } else {
                    sb.addStore(reg, pc, assoc);
                    if (sawDup) {
                        sb.addLoad(reg, pc);
                    }
                }
            } else {
                ignoreRegs.set(reg);
            }
        }

        ScopeBlock sb = findScopeBlock(rootScopeBlock, pc);
        if (sb != null) {
            sb.markFieldAssociatedWrites(reg);
        }
    }

    /**
     * processes a register IINC by updating the appropriate scope block to mark this register as being stored in the block
     *
     * @param pc
     *            the current program counter
     */
    private void sawIINC(int pc) {
        int reg = getRegisterOperand();
        if (!ignoreRegs.get(reg)) {
            ScopeBlock sb = findScopeBlock(rootScopeBlock, pc);
            if (sb != null) {
                sb.addLoad(reg, pc);
            } else {
                ignoreRegs.set(reg);
            }
        }
        if (catchHandlers.get(pc)) {
            ignoreRegs.set(reg);
        } else if (!monitorSyncPCs.isEmpty()) {
            ignoreRegs.set(reg);
        } else if (sawNull) {
            ignoreRegs.set(reg);
        }

        if (!ignoreRegs.get(reg)) {
            ScopeBlock sb = findScopeBlock(rootScopeBlock, pc);
            if (sb != null) {
                sb.addStore(reg, pc, null);
                if (sawDup) {
                    sb.addLoad(reg, pc);
                }
            } else {
                ignoreRegs.set(reg);
            }
        }
    }

    /**
     * processes a register store by updating the appropriate scope block to mark this register as being read in the block
     *
     * @param seen
     *            the currently parsed opcode
     * @param pc
     *            the current program counter
     */
    private void sawLoad(int seen, int pc) {
        int reg = RegisterUtils.getLoadReg(this, seen);
        if (!ignoreRegs.get(reg)) {
            ScopeBlock sb = findScopeBlock(rootScopeBlock, pc);
            if (sb != null) {
                sb.addLoad(reg, pc);
            } else {
                ignoreRegs.set(reg);
            }
        }
    }

    /**
     * creates a scope block to describe this branch location.
     *
     * @param seen
     *            the currently parsed opcode
     * @param pc
     *            the current program counter
     */
    private void sawBranch(int seen, int pc) {
        int target = getBranchTarget();
        if (target > pc) {
            if ((seen == Const.GOTO) || (seen == Const.GOTO_W)) {
                int nextPC = getNextPC();
                if (!switchTargets.get(nextPC)) {
                    ScopeBlock sb = findScopeBlockWithTarget(rootScopeBlock, pc, nextPC);
                    if (sb == null) {
                        sb = new ScopeBlock(pc, target);
                        sb.setLoop();
                        sb.setGoto();
                        rootScopeBlock.addChild(sb);
                    } else {
                        sb = new ScopeBlock(nextPC, target);
                        sb.setGoto();
                        rootScopeBlock.addChild(sb);
                    }
                }
            } else {
                ScopeBlock sb = findScopeBlockWithTarget(rootScopeBlock, pc, target);
                if ((sb != null) && !sb.isLoop() && !sb.isCase() && !sb.hasChildren()) {
                    if (sb.isGoto()) {
                        ScopeBlock parent = sb.getParent();
                        sb.pushUpLoadStores();
                        if (parent != null) {
                            parent.removeChild(sb);
                        }
                        sb = new ScopeBlock(pc, target);
                        rootScopeBlock.addChild(sb);
                    } else {
                        sb.pushUpLoadStores();
                        sb.setStart(pc);
                    }
                } else {
                    sb = new ScopeBlock(pc, target);
                    rootScopeBlock.addChild(sb);
                }
            }
        } else {
            ScopeBlock sb = findScopeBlock(rootScopeBlock, pc);
            if (sb != null) {
                ScopeBlock parentSB = sb.getParent();
                while (parentSB != null) {
                    if (parentSB.getStart() >= target) {
                        sb = parentSB;
                        parentSB = parentSB.getParent();
                    } else {
                        break;
                    }
                }

                if (sb.getStart() > target) {
                    ScopeBlock previous = findPreviousSiblingScopeBlock(sb);
                    if ((previous != null) && (previous.getStart() >= target)) {
                        sb = previous;
                    }
                }
                sb.setLoop();
            }
        }
    }

    /**
     * creates a new scope block for each case statement
     *
     * @param pc
     *            the current program counter
     */
    private void sawSwitch(int pc) {
        int[] offsets = getSwitchOffsets();
        List<Integer> targets = new ArrayList<>(offsets.length);
        for (int offset : offsets) {
            targets.add(Integer.valueOf(offset + pc));
        }
        Integer defOffset = Integer.valueOf(getDefaultSwitchOffset() + pc);
        if (!targets.contains(defOffset)) {
            targets.add(defOffset);
        }
        Collections.sort(targets);

        Integer lastTarget = targets.get(0);
        for (int i = 1; i < targets.size(); i++) {
            Integer nextTarget = targets.get(i);
            ScopeBlock sb = new ScopeBlock(lastTarget.intValue(), nextTarget.intValue());
            sb.setCase();
            rootScopeBlock.addChild(sb);
            lastTarget = nextTarget;
        }
        for (Integer target : targets) {
            switchTargets.set(target.intValue());
        }
    }

    /**
     * processes a instance method call to see if that call is modifies state or is otherwise'risky', if so mark the variable(s) associated with the caller as
     * not reportable
     *
     * @param pc
     *            the current program counter
     *
     * @return a user object to place on the return value's OpcodeStack item
     */
    @Nullable
    private UserObject sawInstanceCall(int pc) {
        String signature = getSigConstantOperand();
        String name = getNameConstantOperand();

        // this is kind of a wart. there should be a more seamless way to check this
        if ("wasNull".equals(getNameConstantOperand()) && SignatureBuilder.SIG_VOID_TO_BOOLEAN.equals(signature)) {
            dontReport = true;
        }

        if (signature.endsWith(Values.SIG_VOID)) {
            return null;
        }

        MethodInfo mi = Statistics.getStatistics().getMethodStatistics(getClassConstantOperand(), name, signature);

        UserObject uo = new UserObject(getCallingObject(), mi.getModifiesState() || isRiskyMethodCall());

        if (uo.caller != null) {
            ScopeBlock sb = findScopeBlock(rootScopeBlock, pc);
            if (sb != null) {
                sb.removeByAssoc(uo.caller);
            }
        }

        return uo;
    }

    /**
     * processes a static call or initializer by checking to see if the call is risky, and returning a OpcodeStack item user value saying so.
     *
     * @return the user object to place on the OpcodeStack
     */
    @Nullable
    private UserObject sawStaticCall() {

        if (getSigConstantOperand().endsWith(Values.SIG_VOID)) {
            return null;
        }

        return new UserObject(isRiskyMethodCall());
    }

    @Nullable
    private UserObject sawGetField() {
        if (stack.getStackDepth() > 0) {
            OpcodeStack.Item itm = stack.getStackItem(0);
            int reg = itm.getRegisterNumber();

            if (reg >= 0) {
                return new UserObject(reg);
            }
        }

        return null;
    }

    private void sawPutField(int pc) {
        if (stack.getStackDepth() > 1) {
            OpcodeStack.Item itm = stack.getStackItem(1);
            int reg = itm.getRegisterNumber();

            if (reg >= 0) {

                ScopeBlock sb = findScopeBlock(rootScopeBlock, pc);
                if (sb != null) {
                    sb.markFieldAssociatedWrites(reg);
                }
            }
        }
    }

    /**
     * processes a monitor enter call to create a scope block
     *
     * @param pc
     *            the current program counter
     */
    private void sawMonitorEnter(int pc) {
        monitorSyncPCs.add(Integer.valueOf(pc));

        ScopeBlock sb = new ScopeBlock(pc, Integer.MAX_VALUE);
        sb.setSync();
        rootScopeBlock.addChild(sb);
    }

    /**
     * processes a monitor exit to set the end of the already created scope block
     *
     * @param pc
     *            the current program counter
     */
    private void sawMonitorExit(int pc) {
        if (!monitorSyncPCs.isEmpty()) {
            ScopeBlock sb = findSynchronizedScopeBlock(rootScopeBlock, monitorSyncPCs.get(0).intValue());
            if (sb != null) {
                sb.setFinish(pc);
            }
            monitorSyncPCs.remove(monitorSyncPCs.size() - 1);
        }
    }

    /**
     * returns either a register number of a field reference of the object that a method is being called on, or null, if it can't be determined.
     *
     * @return either an Integer for a register, or a String for the field name, or null
     */
    @Nullable
    private Comparable<?> getCallingObject() {
        String sig = getSigConstantOperand();
        if (Values.SIG_VOID.equals(SignatureUtils.getReturnSignature(sig))) {
            return null;
        }

        int numParameters = SignatureUtils.getNumParameters(sig);

        if (stack.getStackDepth() <= numParameters) {
            return null;
        }

        OpcodeStack.Item caller = stack.getStackItem(numParameters);
        UserObject uo = (UserObject) caller.getUserValue();
        if ((uo != null) && (uo.caller != null)) {
            return uo.caller;
        }

        int reg = caller.getRegisterNumber();
        if (reg >= 0) {
            return Integer.valueOf(reg);
        }

        /*
         * We ignore the possibility of two fields with the same name in different
         * classes
         */
        XField f = caller.getXField();
        if (f != null) {
            return f.getName();
        }
        return null;
    }

    /**
     * returns the scope block in which this register was assigned, by traversing the scope block tree
     *
     * @param sb
     *            the scope block to start searching in
     * @param pc
     *            the current program counter
     * @return the scope block or null if not found
     */
    @Nullable
    private ScopeBlock findScopeBlock(ScopeBlock sb, int pc) {

        if ((pc <= sb.getStart()) || (pc >= sb.getFinish())) {
            return null;
        }

        if (sb.children != null) {
            for (ScopeBlock child : sb.children) {
                ScopeBlock foundSb = findScopeBlock(child, pc);
                if (foundSb != null) {
                    return foundSb;
                }
            }
        }
        return sb;
    }

    /**
     * returns an existing scope block that has the same target as the one looked for
     *
     * @param sb
     *            the scope block to start with
     * @param start
     *            the current pc
     * @param target
     *            the target to look for
     *
     * @return the scope block found or null
     */
    private ScopeBlock findScopeBlockWithTarget(ScopeBlock sb, int start, int target) {
        ScopeBlock parentBlock = null;
        if ((sb.startLocation < start) && (sb.finishLocation >= start) && ((sb.finishLocation <= target) || (sb.isGoto() && !sb.isLoop()))) {
            parentBlock = sb;
        }

        if (sb.children != null) {
            for (ScopeBlock child : sb.children) {
                ScopeBlock targetBlock = findScopeBlockWithTarget(child, start, target);
                if (targetBlock != null) {
                    return targetBlock;
                }
            }
        }

        return parentBlock;
    }

    /**
     * looks for the ScopeBlock has the same parent as this given one, but precedes it in the list.
     *
     * @param sb
     *            the scope block to look for the previous scope block
     * @return the previous sibling scope block, or null if doesn't exist
     */
    @Nullable
    private ScopeBlock findPreviousSiblingScopeBlock(ScopeBlock sb) {
        ScopeBlock parent = sb.getParent();
        if (parent == null) {
            return null;
        }

        List<ScopeBlock> children = parent.getChildren();
        if (children == null) {
            return null;
        }

        ScopeBlock lastSibling = null;
        for (ScopeBlock sibling : children) {
            if (sibling.equals(sb)) {
                return lastSibling;
            }
            lastSibling = sibling;
        }

        return null;
    }

    /**
     * finds the scope block that is the active synchronized block
     *
     * @param sb
     *            the parent scope block to start with
     * @param monitorEnterPC
     *            the pc where the current synchronized block starts
     * @return the scope block
     */
    private ScopeBlock findSynchronizedScopeBlock(ScopeBlock sb, int monitorEnterPC) {

        ScopeBlock monitorBlock = sb;

        if (sb.hasChildren()) {
            for (ScopeBlock child : sb.getChildren()) {
                if (child.isSync() && (child.getStart() > monitorBlock.getStart())) {
                    monitorBlock = child;
                    monitorBlock = findSynchronizedScopeBlock(monitorBlock, monitorEnterPC);
                }
            }
        }

        return monitorBlock;
    }

    /**
     * returns the catch handler for a given try block
     *
     * @param pc
     *            the current instruction
     * @return the pc of the handler for this pc if it's the start of a try block, or -1
     *
     */
    private int findCatchHandlerFor(int pc) {
        CodeException[] exceptions = getMethod().getCode().getExceptionTable();
        if (exceptions != null) {
            for (CodeException ex : exceptions) {
                if (ex.getStartPC() == pc) {
                    return ex.getHandlerPC();
                }
            }
        }

        return -1;
    }

    /**
     * holds the description of a scope { } block, be it a for, if, while block
     */
    private class ScopeBlock {
        private ScopeBlock parent;
        private int startLocation;
        private int finishLocation;
        private boolean isLoop;
        private boolean isGoto;
        private boolean isSync;
        private boolean isTry;
        private boolean isCase;
        private Map<Integer, Integer> loads;
        private Map<Integer, Integer> stores;
        private Map<UserObject, Integer> assocs;
        private List<ScopeBlock> children;

        /**
         * constructs a new scope block
         *
         * @param start
         *            the beginning of the block
         * @param finish
         *            the end of the block
         */
        public ScopeBlock(int start, int finish) {
            parent = null;
            startLocation = start;
            finishLocation = finish;
            isLoop = false;
            isGoto = false;
            isSync = false;
            isTry = false;
            isCase = false;
            loads = null;
            stores = null;
            assocs = null;
            children = null;
        }

        /**
         * returns a string representation of the scope block
         *
         * @return a string representation
         */
        @Override
        public String toString() {
            return ToString.build(this, "parent");
        }

        /**
         * returns the scope blocks parent
         *
         * @return the parent of this scope block
         */
        public ScopeBlock getParent() {
            return parent;
        }

        /**
         * returns the children of this scope block
         *
         * @return the scope blocks children
         */
        public List<ScopeBlock> getChildren() {
            return children;
        }

        /**
         * returns the start of the block
         *
         * @return the start of the block
         */
        public int getStart() {
            return startLocation;
        }

        /**
         * returns the end of the block
         *
         * @return the end of the block
         */
        public int getFinish() {
            return finishLocation;
        }

        /**
         * sets the start pc of the block
         *
         * @param start
         *            the start pc
         */
        public void setStart(int start) {
            startLocation = start;
        }

        /**
         * sets the finish pc of the block
         *
         * @param finish
         *            the finish pc
         */
        public void setFinish(int finish) {
            finishLocation = finish;
        }

        public boolean hasChildren() {
            return children != null;
        }

        /**
         * sets that this block is a loop
         */
        public void setLoop() {
            isLoop = true;
        }

        /**
         * returns whether this scope block is a loop
         *
         * @return whether this block is a loop
         */
        public boolean isLoop() {
            return isLoop;
        }

        /**
         * sets that this block was caused from a goto, (an if block exit)
         */
        public void setGoto() {
            isGoto = true;
        }

        /**
         * returns whether this block was caused from a goto
         *
         * @return whether this block was caused by a goto
         */
        public boolean isGoto() {
            return isGoto;
        }

        /**
         * sets that this block was caused from a synchronized block
         */
        public void setSync() {
            isSync = true;
        }

        /**
         * returns whether this block was caused from a synchronized block
         *
         * @return whether this block was caused by a synchronized block
         */
        public boolean isSync() {
            return isSync;
        }

        /**
         * sets that this block was caused from a try block
         */
        public void setTry() {
            isTry = true;
        }

        /**
         * returns whether this block was caused from a try block
         *
         * @return whether this block was caused by a try block
         */
        public boolean isTry() {
            return isTry;
        }

        /**
         * sets that this block was caused from a case block
         */
        public void setCase() {
            isCase = true;
        }

        /**
         * returns whether this block was caused from a case block
         *
         * @return whether this block was caused by a case block
         */
        public boolean isCase() {
            return isCase;
        }

        /**
         * adds the register as a store in this scope block
         *
         * @param reg
         *            the register that was stored
         * @param pc
         *            the instruction that did the store
         * @param assocObject
         *            the the object that is associated with this store, usually the field from which this came
         */
        public void addStore(int reg, int pc, UserObject assocObject) {
            if (stores == null) {
                stores = new HashMap<>(6);
            }

            stores.put(Integer.valueOf(reg), Integer.valueOf(pc));

            if (assocObject != null) {
                if (assocs == null) {
                    assocs = new HashMap<>(6);
                }
                assocs.put(assocObject, Integer.valueOf(reg));
            }
        }

        /**
         * removes stores to registers that where retrieved from method calls on assocObject
         *
         * @param assocObject
         *            the object that a method call was just performed on
         */
        public void removeByAssoc(Object assocObject) {
            if (assocs != null) {
                Integer reg = assocs.remove(assocObject);
                if (reg != null) {
                    if (loads != null) {
                        loads.remove(reg);
                    }
                    if (stores != null) {
                        stores.remove(reg);
                    }
                }
            }
        }

        /**
         * adds the register as a load in this scope block
         *
         * @param reg
         *            the register that was loaded
         * @param pc
         *            the instruction that did the load
         */
        public void addLoad(int reg, int pc) {
            if (loads == null) {
                loads = new HashMap<>(10);
            }

            loads.put(Integer.valueOf(reg), Integer.valueOf(pc));
        }

        /**
         * adds a scope block to this subtree by finding the correct place in the hierarchy to store it
         *
         * @param newChild
         *            the scope block to add to the tree
         */
        public void addChild(ScopeBlock newChild) {
            newChild.parent = this;

            if (children != null) {
                for (ScopeBlock child : children) {
                    if ((newChild.startLocation > child.startLocation) && (newChild.startLocation < child.finishLocation)) {
                        if (newChild.finishLocation > child.finishLocation) {
                            newChild.finishLocation = child.finishLocation;
                        }
                        child.addChild(newChild);
                        return;
                    }
                }
                int pos = 0;
                for (ScopeBlock child : children) {
                    if (newChild.startLocation < child.startLocation) {
                        children.add(pos, newChild);
                        return;
                    }
                    pos++;
                }
                children.add(newChild);
                return;
            }
            children = new ArrayList<>();
            children.add(newChild);
        }

        /**
         * removes a child from this node
         *
         * @param child
         *            the child to remove
         */
        public void removeChild(ScopeBlock child) {
            if (children != null) {
                children.remove(child);
            }
        }

        public void markFieldAssociatedWrites(int sourceReg) {
            if (assocs != null) {
                for (Map.Entry<UserObject, Integer> entry : assocs.entrySet()) {
                    UserObject uo = entry.getKey();
                    if ((uo.registerSource == sourceReg) || ((uo.caller instanceof Integer) && (((Integer) uo.caller).intValue() == sourceReg))) {
                        Integer preWrittenFromField = entry.getValue();
                        if ((preWrittenFromField != null) && (stores != null)) {
                            stores.remove(preWrittenFromField);
                        }
                    }
                }
            }
        }

        /**
         * report stores that occur at scopes higher than associated loads that are not involved with loops
         *
         * @param parentUsedRegs
         *            the set of registers that where used by the parent scope block
         */
        public void findBugs(Set<Integer> parentUsedRegs) {
            if (isLoop) {
                return;
            }

            Set<Integer> usedRegs = new HashSet<>(parentUsedRegs);
            if (stores != null) {
                usedRegs.addAll(stores.keySet());
            }
            if (loads != null) {
                usedRegs.addAll(loads.keySet());
            }

            if (stores != null) {
                if (loads != null) {
                    stores.keySet().removeAll(loads.keySet());
                }
                stores.keySet().removeAll(parentUsedRegs);
                for (int r = ignoreRegs.nextSetBit(0); r >= 0; r = ignoreRegs.nextSetBit(r + 1)) {
                    stores.remove(Integer.valueOf(r));
                }

                if ((children != null) && !stores.isEmpty()) {
                    for (Map.Entry<Integer, Integer> entry : stores.entrySet()) {
                        int childUseCount = 0;
                        boolean inIgnoreSB = false;
                        Integer reg = entry.getKey();
                        for (ScopeBlock child : children) {
                            if (child.usesReg(reg)) {
                                if (child.isLoop || child.isSync() || child.isTry()) {
                                    inIgnoreSB = true;
                                    break;
                                }
                                childUseCount++;
                            }
                        }
                        if (!inIgnoreSB && (childUseCount == 1)) {
                            if (appearsToBeUserRegister(reg)) {
                                bugReporter.reportBug(new BugInstance(BloatedAssignmentScope.this, BugType.BAS_BLOATED_ASSIGNMENT_SCOPE.name(), NORMAL_PRIORITY)
                                        .addClass(BloatedAssignmentScope.this).addMethod(BloatedAssignmentScope.this)
                                        .addSourceLine(BloatedAssignmentScope.this, entry.getValue().intValue()));
                            }
                        }
                    }
                }
            }

            if (children != null) {
                for (ScopeBlock child : children) {
                    child.findBugs(usedRegs);
                }
            }
        }

        /**
         * in some cases the java compiler synthesizes variable for its own purposes. Hopefully when it does this these, can not be found in the localvariable
         * table. If we find this to be the case, don't report them
         *
         * @param reg
         *            the register to check
         *
         * @return if reg variable appears in the local variable table
         */
        private boolean appearsToBeUserRegister(int reg) {
            LocalVariableTable lvt = getMethod().getLocalVariableTable();
            if (lvt == null) {
                return false;
            }

            LocalVariable lv = lvt.getLocalVariable(reg);
            return lv != null;
        }

        /**
         * returns whether this block either loads or stores into the register in question
         *
         * @param reg
         *            the register to look for loads or stores
         *
         * @return whether the block uses the register
         */
        public boolean usesReg(Integer reg) {
            if ((loads != null) && loads.containsKey(reg)) {
                return true;
            }
            if ((stores != null) && stores.containsKey(reg)) {
                return true;
            }

            if (children != null) {
                for (ScopeBlock child : children) {
                    if (child.usesReg(reg)) {
                        return true;
                    }
                }
            }

            return false;
        }

        /**
         * push all loads and stores to this block up to the parent
         */
        public void pushUpLoadStores() {
            if (parent != null) {
                if (loads != null) {
                    if (parent.loads != null) {
                        parent.loads.putAll(loads);
                    } else {
                        parent.loads = loads;
                    }
                }
                if (stores != null) {
                    if (parent.stores != null) {
                        parent.stores.putAll(stores);
                    } else {
                        parent.stores = stores;
                    }
                }
                loads = null;
                stores = null;
            }
        }
    }

    public boolean isRiskyMethodCall() {

        String clsName = getClassConstantOperand();

        if (dangerousAssignmentClassSources.contains(clsName)) {
            return true;
        }

        FQMethod key = new FQMethod(clsName, getNameConstantOperand(), getSigConstantOperand());
        if (dangerousAssignmentMethodSources.contains(key)) {
            return true;
        }

        String sig = key.toFQMethodSignature();
        for (Pattern p : dangerousAssignmentMethodPatterns) {
            Matcher m = p.matcher(sig);
            if (m.matches()) {
                return true;
            }
        }

        return false;
    }

    public boolean isRiskyStoreClass(int reg) {
        LocalVariableTable lvt = getMethod().getLocalVariableTable();
        if (lvt != null) {
            LocalVariable lv = lvt.getLocalVariable(reg, getNextPC());
            if ((lv != null) && dangerousStoreClassSigs.contains(lv.getSignature())) {
                return true;
            }
        }

        return false;
    }

    /**
     * represents the source of an assignment to a variable, which could be a method call or a field
     */
    static class UserObject {
        Comparable<?> caller;
        boolean isRisky;
        int registerSource = -1;

        public UserObject(Comparable<?> callerObj, boolean risky) {
            caller = callerObj;
            isRisky = risky;
        }

        public UserObject(boolean risky) {
            isRisky = risky;
        }

        public UserObject(int reg) {
            registerSource = reg;
        }

        @Override
        public int hashCode() {
            return ((caller == null) ? 0 : caller.hashCode()) | (isRisky ? 1 : 0) | registerSource;
        }

        @Override
        public boolean equals(Object o) {
            if (!(o instanceof UserObject)) {
                return false;
            }

            UserObject that = (UserObject) o;

            if (caller == null) {
                if (that.caller != null) {
                    return false;
                }
            } else {
                boolean eq = caller.equals(that.caller);
                if (!eq) {
                    return false;
                }
            }

            return (isRisky == that.isRisky) && (registerSource == that.registerSource);
        }

        @Override
        public String toString() {
            return ToString.build(this);
        }
    }
}<|MERGE_RESOLUTION|>--- conflicted
+++ resolved
@@ -75,24 +75,14 @@
 
     private static final Set<FQMethod> dangerousAssignmentMethodSources = UnmodifiableSet.create(
     //@formatter:off
-<<<<<<< HEAD
-			new FQMethod("java/lang/System", "currentTimeMillis", "()J"),
-			new FQMethod("java/lang/System", "nanoTime", "()J"), new FQMethod("java/util/Calendar", "get", "(I)I"),
-			new FQMethod("java/util/GregorianCalendar", "get", "(I)I"),
+        new FQMethod("java/lang/System", "currentTimeMillis", SignatureBuilder.SIG_VOID_TO_LONG),
+        new FQMethod("java/lang/System", "nanoTime", SignatureBuilder.SIG_VOID_TO_LONG),
+        new FQMethod("java/util/Calendar", "get", SignatureBuilder.SIG_INT_TO_INT),
+        new FQMethod("java/util/GregorianCalendar", "get", SignatureBuilder.SIG_INT_TO_INT),
 			new FQMethod("java/util/Iterator", "next", "()Ljava/lang/Object;"),
 			new FQMethod("java/util/regex/Matcher", "start", "()I"),
 			new FQMethod("java/util/concurrent/TimeUnit", "toMillis", "(J)J")
 	// @formatter:on
-=======
-        new FQMethod("java/lang/System", "currentTimeMillis", SignatureBuilder.SIG_VOID_TO_LONG),
-        new FQMethod("java/lang/System", "nanoTime", SignatureBuilder.SIG_VOID_TO_LONG),
-        new FQMethod("java/util/Calendar", "get", SignatureBuilder.SIG_INT_TO_INT),
-        new FQMethod("java/util/GregorianCalendar", "get", SignatureBuilder.SIG_INT_TO_INT),
-        new FQMethod("java/util/Iterator", "next", "()Ljava/lang/Object;"),
-        new FQMethod("java/util/regex/Matcher", "start", "()I"),
-        new FQMethod("java/util/concurrent/TimeUnit", "toMillis", "(J)J")
-        //@formatter:on
->>>>>>> 0e7091ba
     );
 
     private static final Set<Pattern> dangerousAssignmentMethodPatterns = UnmodifiableSet.create(
