--- conflicted
+++ resolved
@@ -45,7 +45,6 @@
  */
 @CustomUserValue
 public class UseSplit extends BytecodeScanningDetector {
-<<<<<<< HEAD
 	enum State {
 		SEEN_NOTHING, SEEN_STRINGTOKENIZER, SEEN_COUNTTOKENS, SEEN_NEWARRAY, SEEN_HASMORE, SEEN_NEXT, SEEN_ARRAYSTORE
 	}
@@ -120,7 +119,7 @@
 				regValueType.clear();
 			}
 
-			if ((seen == Const.ALOAD) || ((seen >= Const.ALOAD_0) && (seen <= Const.ALOAD_3))) {
+            if (OpcodeUtils.isALoad(seen)) {
 				int reg = RegisterUtils.getALoadReg(this, seen);
 				State type = regValueType.get(Integer.valueOf(reg));
 				if (type == null) {
@@ -130,7 +129,7 @@
 				}
 				return;
 			}
-			if ((seen == Const.ASTORE) || ((seen >= Const.ASTORE_0) && (seen <= Const.ASTORE_3))) {
+            if (OpcodeUtils.isAStore(seen)) {
 				if (stack.getStackDepth() > 0) {
 					OpcodeStack.Item item = stack.getStackItem(0);
 					int reg = RegisterUtils.getAStoreReg(this, seen);
@@ -139,7 +138,7 @@
 				state = State.SEEN_NOTHING;
 				return;
 			}
-			if ((seen == Const.ILOAD) || ((seen >= Const.ILOAD_0) && (seen <= Const.ILOAD_3))) {
+            if (OpcodeUtils.isILoad(seen)) {
 				int reg = RegisterUtils.getLoadReg(this, seen);
 				State type = regValueType.get(Integer.valueOf(reg));
 				if (type == null) {
@@ -149,7 +148,7 @@
 				}
 				return;
 			}
-			if ((seen == Const.ISTORE) || ((seen >= Const.ISTORE_0) && (seen <= Const.ISTORE_3))) {
+            if (OpcodeUtils.isIStore(seen)) {
 				if (stack.getStackDepth() > 0) {
 					OpcodeStack.Item item = stack.getStackItem(0);
 					int reg = RegisterUtils.getStoreReg(this, seen);
@@ -183,6 +182,7 @@
 							state = State.SEEN_NEXT;
 					}
 				}
+                    }
 				break;
 
 			case SEEN_COUNTTOKENS:
@@ -247,206 +247,5 @@
 			}
 		}
 	}
-=======
-    enum State {
-        SEEN_NOTHING, SEEN_STRINGTOKENIZER, SEEN_COUNTTOKENS, SEEN_NEWARRAY, SEEN_HASMORE, SEEN_NEXT, SEEN_ARRAYSTORE
-    }
-
-    private BugReporter bugReporter;
-    private OpcodeStack stack;
-    private Map<Integer, State> regValueType;
-    private State state;
-    private int loopStart, loopEnd;
-
-    /**
-     * constructs a USS detector given the reporter to report bugs on
-     *
-     * @param bugReporter
-     *            the sync of bug reports
-     */
-    public UseSplit(BugReporter bugReporter) {
-        this.bugReporter = bugReporter;
-    }
-
-    /**
-     * implements the visitor to make sure the class is at least java 1.4 and to reset the opcode stack
-     */
-    @Override
-    public void visitClassContext(ClassContext classContext) {
-        try {
-            JavaClass cls = classContext.getJavaClass();
-            if (cls.getMajor() >= MAJOR_1_4) {
-                stack = new OpcodeStack();
-                regValueType = new HashMap<>();
-                super.visitClassContext(classContext);
-            }
-        } finally {
-            stack = null;
-            regValueType = null;
-        }
-    }
-
-    /**
-     * implements the visitor to reset the stack
-     *
-     * @param obj
-     *            the context object of the currently parsed code block
-     */
-    @Override
-    public void visitCode(Code obj) {
-        stack.resetForMethodEntry(this);
-        regValueType.clear();
-        state = State.SEEN_NOTHING;
-        loopStart = -1;
-        loopEnd = -1;
-        super.visitCode(obj);
-    }
-
-    /**
-     * implements the visitor to look for code that uses StringTokenizer when a simple String.split could be used.
-     *
-     * @param seen
-     *            the currently parsed opcode
-     */
-    @Override
-    public void sawOpcode(int seen) {
-        try {
-            stack.precomputation(this);
-
-            int pc = getPC();
-            if ((loopEnd != -1) && (pc > loopEnd)) {
-                loopStart = -1;
-                loopEnd = -1;
-                regValueType.clear();
-            }
-
-            if (OpcodeUtils.isALoad(seen)) {
-                int reg = RegisterUtils.getALoadReg(this, seen);
-                State type = regValueType.get(Integer.valueOf(reg));
-                if (type == null) {
-                    state = State.SEEN_NOTHING;
-                } else {
-                    state = type;
-                }
-                return;
-            }
-            if (OpcodeUtils.isAStore(seen)) {
-                if (stack.getStackDepth() > 0) {
-                    OpcodeStack.Item item = stack.getStackItem(0);
-                    int reg = RegisterUtils.getAStoreReg(this, seen);
-                    regValueType.put(Integer.valueOf(reg), (State) item.getUserValue());
-                }
-                state = State.SEEN_NOTHING;
-                return;
-            }
-            if (OpcodeUtils.isILoad(seen)) {
-                int reg = RegisterUtils.getLoadReg(this, seen);
-                State type = regValueType.get(Integer.valueOf(reg));
-                if (type == null) {
-                    state = State.SEEN_NOTHING;
-                } else {
-                    state = type;
-                }
-                return;
-            }
-            if (OpcodeUtils.isIStore(seen)) {
-                if (stack.getStackDepth() > 0) {
-                    OpcodeStack.Item item = stack.getStackItem(0);
-                    int reg = RegisterUtils.getStoreReg(this, seen);
-                    regValueType.put(Integer.valueOf(reg), (State) item.getUserValue());
-                }
-                state = State.SEEN_NOTHING;
-                return;
-            }
-
-            switch (state) {
-                case SEEN_NOTHING:
-                    if ((seen == INVOKESPECIAL) && "java/util/StringTokenizer".equals(getClassConstantOperand())
-                            && Values.CONSTRUCTOR.equals(getNameConstantOperand())
-                            && SignatureBuilder.SIG_TWO_STRINGS_TO_VOID.equals(getSigConstantOperand())) {
-                        state = State.SEEN_STRINGTOKENIZER;
-                    }
-                break;
-
-                case SEEN_STRINGTOKENIZER:
-                    if (seen == INVOKEVIRTUAL) {
-                        String methodName = getNameConstantOperand();
-                        String signature = getSigConstantOperand();
-                        if ("countTokens".equals(methodName) && SignatureBuilder.SIG_VOID_TO_INT.equals(signature)) {
-                            state = State.SEEN_COUNTTOKENS;
-                        } else if ("hasMoreTokens".equals(methodName) || "hasMoreElements".equals(methodName)) {
-                            state = State.SEEN_HASMORE;
-                        } else if ("nextToken".equals(methodName) || "nextElement".equals(methodName)) {
-                            if ((pc < loopStart) || (pc > loopEnd)) {
-                                regValueType.clear();
-                            } else {
-                                state = State.SEEN_NEXT;
-                            }
-                        }
-                    }
-                break;
-
-                case SEEN_COUNTTOKENS:
-                    if (seen == ANEWARRAY) {
-                        state = State.SEEN_NEWARRAY;
-                    } else if (seen == IF_ICMPGE) {
-                        int target = getBranchTarget() - 3;// sizeof goto
-                        byte[] code = getCode().getCode();
-                        if ((code[target] & 0x000000FF) == GOTO) {
-                            int offset = (code[target + 1] << 1) + code[target + 2];
-                            int gotoTarget = target + offset + 3;
-                            if (gotoTarget < getPC()) {
-                                loopStart = gotoTarget;
-                                loopEnd = target;
-                            }
-                        }
-                    }
-                break;
-
-                case SEEN_HASMORE:
-                    if (seen == IFEQ) {
-                        int target = getBranchTarget() - 3;// sizeof goto
-                        byte[] code = getCode().getCode();
-                        if ((code[target] & 0x000000FF) == GOTO) {
-                            int offset = (code[target + 1] << 1) + code[target + 2];
-                            int gotoTarget = target + offset + 3;
-                            if (gotoTarget < getPC()) {
-                                loopStart = gotoTarget;
-                                loopEnd = target;
-                            }
-                        }
-                    }
-                    state = State.SEEN_NOTHING;
-                break;
-
-                case SEEN_NEXT:
-                    if ((seen == AASTORE) && (pc > loopStart) && (pc < loopEnd) && (stack.getStackDepth() > 2)) {
-                        OpcodeStack.Item arrayItem = stack.getStackItem(2);
-                        State arrayType = (State) arrayItem.getUserValue();
-                        OpcodeStack.Item elemItem = stack.getStackItem(0);
-                        State elemType = (State) elemItem.getUserValue();
-                        if ((arrayType == State.SEEN_NEWARRAY) && (elemType == State.SEEN_NEXT)) {
-                            bugReporter.reportBug(new BugInstance(this, BugType.USS_USE_STRING_SPLIT.name(), NORMAL_PRIORITY).addClass(this).addMethod(this)
-                                    .addSourceLine(this));
-                        }
-                    }
-                    state = State.SEEN_NOTHING;
-                break;
-
-                case SEEN_ARRAYSTORE:
-                case SEEN_NEWARRAY:
-                break;
-            }
-        } finally {
-            TernaryPatcher.pre(stack, seen);
-            stack.sawOpcode(this, seen);
-            TernaryPatcher.post(stack, seen);
-            if ((state != State.SEEN_NOTHING) && (stack.getStackDepth() > 0)) {
-                OpcodeStack.Item item = stack.getStackItem(0);
-                item.setUserValue(state);
-            }
-        }
-    }
->>>>>>> 30b635fd
 
 }