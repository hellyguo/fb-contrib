/*
 * fb-contrib - Auxiliary detectors for Java programs
 * Copyright (C) 2005-2019 Dave Brosius
 *
 * This library is free software; you can redistribute it and/or
 * modify it under the terms of the GNU Lesser General Public
 * License as published by the Free Software Foundation; either
 * version 2.1 of the License, or (at your option) any later version.
 *
 * This library is distributed in the hope that it will be useful,
 * but WITHOUT ANY WARRANTY; without even the implied warranty of
 * MERCHANTABILITY or FITNESS FOR A PARTICULAR PURPOSE.  See the GNU
 * Lesser General Public License for more details.
 *
 * You should have received a copy of the GNU Lesser General Public
 * License along with this library; if not, write to the Free Software
 * Foundation, Inc., 59 Temple Place, Suite 330, Boston, MA  02111-1307  USA
 */
package com.mebigfatguy.fbcontrib.detect;

import java.util.List;

import org.apache.bcel.Const;
import org.apache.bcel.classfile.JavaClass;
import org.apache.bcel.classfile.Method;

import com.mebigfatguy.fbcontrib.utils.BugType;
import com.mebigfatguy.fbcontrib.utils.SignatureBuilder;
import com.mebigfatguy.fbcontrib.utils.SignatureUtils;
import com.mebigfatguy.fbcontrib.utils.Values;

import edu.umd.cs.findbugs.BugInstance;
import edu.umd.cs.findbugs.BugReporter;
import edu.umd.cs.findbugs.Detector;
import edu.umd.cs.findbugs.ba.ClassContext;
import edu.umd.cs.findbugs.visitclass.PreorderVisitor;

/**
 * looks for definitions of methods that have an array as the last parameter.
 * Since this class is compiled with java 1.5 or better, it would be more
 * flexible for clients of this method to define this parameter as a vararg
 * parameter.
 */
public class UseVarArgs extends PreorderVisitor implements Detector {

<<<<<<< HEAD
    public static final String SIG_STRING_ARRAY_TO_VOID = new SignatureBuilder().withParamTypes(SignatureBuilder.SIG_STRING_ARRAY).toString();

    private final BugReporter bugReporter;
    private JavaClass javaClass;

    public UseVarArgs(BugReporter bugReporter) {
        this.bugReporter = bugReporter;
    }

    /**
     * overrides the visitor to make sure that the class was compiled by java 1.5 or later.
     *
     * @param classContext
     *            the context object of the currently parsed class
     */
    @Override
    public void visitClassContext(ClassContext classContext) {
        try {
            javaClass = classContext.getJavaClass();
            if (javaClass.getMajor() >= Const.MAJOR_1_5) {
                javaClass.accept(this);
            }
        } finally {
            javaClass = null;
        }
    }

    /**
     * overrides the visitor to look for methods that has an array as a last parameter of an array type, where the base type is not like the previous parameter
     * nor something like a char or byte array.
     *
     * @param obj
     *            the currently parse method
     */
    @Override
    public void visitMethod(Method obj) {
        try {
            if (obj.isSynthetic()) {
                return;
            }

            List<String> types = SignatureUtils.getParameterSignatures(obj.getSignature());
            if ((types.isEmpty()) || (types.size() > 2)) {
                return;
            }

            if ((obj.getAccessFlags() & Const.ACC_VARARGS) != 0) {
                return;
            }

            String lastParmSig = types.get(types.size() - 1);
            if (!lastParmSig.startsWith(Values.SIG_ARRAY_PREFIX) || lastParmSig.startsWith(Values.SIG_ARRAY_OF_ARRAYS_PREFIX)) {
                return;
            }

            if (SignatureBuilder.SIG_BYTE_ARRAY.equals(lastParmSig) || SignatureBuilder.SIG_CHAR_ARRAY.equals(lastParmSig)) {
                return;
            }

            if (hasSimilarParms(types)) {
                return;
            }

            if (obj.isStatic() && "main".equals(obj.getName()) && SIG_STRING_ARRAY_TO_VOID.equals(obj.getSignature())) {
                return;
            }

            if (!obj.isPrivate() && !obj.isStatic() && isInherited(obj)) {
                return;
            }

            super.visitMethod(obj);
            bugReporter.reportBug(new BugInstance(this, BugType.UVA_USE_VAR_ARGS.name(), LOW_PRIORITY).addClass(this).addMethod(this));

        } catch (ClassNotFoundException cnfe) {
            bugReporter.reportMissingClass(cnfe);
        }
    }

    /**
     * overrides the visitor, but not used
     */
    @Override
    public void report() {
        // needed by Detector interface but not used
    }

    /**
     * determines whether a bunch of types are similar and thus would be confusing to have one be a varargs.
     *
     * @param argTypes
     *            the parameter signatures to check
     * @return whether the parameter are similar
     */
    @edu.umd.cs.findbugs.annotations.SuppressFBWarnings(value = "LII_LIST_INDEXED_ITERATING", justification = "this doesn't iterate over every element, so we can't use a for-each loop")
    private static boolean hasSimilarParms(List<String> argTypes) {

        for (int i = 0; i < (argTypes.size() - 1); i++) {
            if (argTypes.get(i).startsWith(Values.SIG_ARRAY_PREFIX)) {
                return true;
            }
        }

        String baseType = argTypes.get(argTypes.size() - 1);
        while (baseType.startsWith(Values.SIG_ARRAY_PREFIX)) {
            baseType = baseType.substring(1);
        }

        for (int i = 0; i < (argTypes.size() - 1); i++) {
            if (argTypes.get(i).equals(baseType)) {
                return true;
            }
        }

        return false;
    }

    /**
     * looks to see if this method is derived from a super class. If it is we don't want to report on it, as that would entail changing a whole hierarchy
     *
     * @param m
     *            the current method
     * @return if the method is inherited
     *
     * @throws ClassNotFoundException
     *             if the super class(s) aren't found
     */
    private boolean isInherited(Method m) throws ClassNotFoundException {
        JavaClass[] infs = javaClass.getAllInterfaces();
        for (JavaClass inf : infs) {
            if (hasMethod(inf, m)) {
                return true;
            }
        }

        JavaClass[] sups = javaClass.getSuperClasses();
        for (JavaClass sup : sups) {
            if (hasMethod(sup, m)) {
                return true;
            }
        }

        return false;
    }

    /**
     * looks to see if a class has a method with a specific name and signature
     *
     * @param c
     *            the class to check
     * @param candidateMethod
     *            the method to look for
     *
     * @return whether this class has the exact method
     */
    private static boolean hasMethod(JavaClass c, Method candidateMethod) {
        String name = candidateMethod.getName();
        String sig = candidateMethod.getSignature();

        for (Method method : c.getMethods()) {
            if (!method.isStatic() && method.getName().equals(name) && method.getSignature().equals(sig)) {
                return true;
            }
        }

        return false;
    }
=======
	public static final String SIG_STRING_ARRAY_TO_VOID = new SignatureBuilder()
			.withParamTypes(SignatureBuilder.SIG_STRING_ARRAY).toString();

	private final BugReporter bugReporter;
	private JavaClass javaClass;

	public UseVarArgs(BugReporter bugReporter) {
		this.bugReporter = bugReporter;
	}

	/**
	 * overrides the visitor to make sure that the class was compiled by java 1.5 or
	 * later.
	 *
	 * @param classContext the context object of the currently parsed class
	 */
	@Override
	public void visitClassContext(ClassContext classContext) {
		try {
			javaClass = classContext.getJavaClass();
			if (javaClass.getMajor() >= Constants.MAJOR_1_5) {
				javaClass.accept(this);
			}
		} finally {
			javaClass = null;
		}
	}

	/**
	 * overrides the visitor to look for methods that has an array as a last
	 * parameter of an array type, where the base type is not like the previous
	 * parameter nor something like a char or byte array.
	 *
	 * @param obj the currently parse method
	 */
	@Override
	public void visitMethod(Method obj) {
		try {
			if (obj.isSynthetic()) {
				return;
			}

			if (Values.CONSTRUCTOR.equals(getMethodName()) && javaClass.getClassName().contains("$")) {
				return;
			}

			List<String> types = SignatureUtils.getParameterSignatures(obj.getSignature());
			if ((types.isEmpty()) || (types.size() > 2)) {
				return;
			}

			if ((obj.getAccessFlags() & Constants.ACC_VARARGS) != 0) {
				return;
			}

			String lastParmSig = types.get(types.size() - 1);
			if (!lastParmSig.startsWith(Values.SIG_ARRAY_PREFIX)
					|| lastParmSig.startsWith(Values.SIG_ARRAY_OF_ARRAYS_PREFIX)) {
				return;
			}

			if (SignatureBuilder.SIG_BYTE_ARRAY.equals(lastParmSig)
					|| SignatureBuilder.SIG_CHAR_ARRAY.equals(lastParmSig)) {
				return;
			}

			if (hasSimilarParms(types)) {
				return;
			}

			if (obj.isStatic() && "main".equals(obj.getName()) && SIG_STRING_ARRAY_TO_VOID.equals(obj.getSignature())) {
				return;
			}

			if (!obj.isPrivate() && !obj.isStatic() && isInherited(obj)) {
				return;
			}

			super.visitMethod(obj);
			bugReporter.reportBug(new BugInstance(this, BugType.UVA_USE_VAR_ARGS.name(), LOW_PRIORITY).addClass(this)
					.addMethod(this));

		} catch (ClassNotFoundException cnfe) {
			bugReporter.reportMissingClass(cnfe);
		}
	}

	/**
	 * overrides the visitor, but not used
	 */
	@Override
	public void report() {
		// needed by Detector interface but not used
	}

	/**
	 * determines whether a bunch of types are similar and thus would be confusing
	 * to have one be a varargs.
	 *
	 * @param argTypes the parameter signatures to check
	 * @return whether the parameter are similar
	 */
	@edu.umd.cs.findbugs.annotations.SuppressFBWarnings(value = "LII_LIST_INDEXED_ITERATING", justification = "this doesn't iterate over every element, so we can't use a for-each loop")
	private static boolean hasSimilarParms(List<String> argTypes) {

		for (int i = 0; i < (argTypes.size() - 1); i++) {
			if (argTypes.get(i).startsWith(Values.SIG_ARRAY_PREFIX)) {
				return true;
			}
		}

		String baseType = argTypes.get(argTypes.size() - 1);
		while (baseType.startsWith(Values.SIG_ARRAY_PREFIX)) {
			baseType = baseType.substring(1);
		}

		for (int i = 0; i < (argTypes.size() - 1); i++) {
			if (argTypes.get(i).equals(baseType)) {
				return true;
			}
		}

		return false;
	}

	/**
	 * looks to see if this method is derived from a super class. If it is we don't
	 * want to report on it, as that would entail changing a whole hierarchy
	 *
	 * @param m the current method
	 * @return if the method is inherited
	 *
	 * @throws ClassNotFoundException if the super class(s) aren't found
	 */
	private boolean isInherited(Method m) throws ClassNotFoundException {
		JavaClass[] infs = javaClass.getAllInterfaces();
		for (JavaClass inf : infs) {
			if (hasMethod(inf, m)) {
				return true;
			}
		}

		JavaClass[] sups = javaClass.getSuperClasses();
		for (JavaClass sup : sups) {
			if (hasMethod(sup, m)) {
				return true;
			}
		}

		return false;
	}

	/**
	 * looks to see if a class has a method with a specific name and signature
	 *
	 * @param c               the class to check
	 * @param candidateMethod the method to look for
	 *
	 * @return whether this class has the exact method
	 */
	private static boolean hasMethod(JavaClass c, Method candidateMethod) {
		String name = candidateMethod.getName();
		String sig = candidateMethod.getSignature();

		for (Method method : c.getMethods()) {
			if (!method.isStatic() && method.getName().equals(name) && method.getSignature().equals(sig)) {
				return true;
			}
		}

		return false;
	}
>>>>>>> e7d10264
}<|MERGE_RESOLUTION|>--- conflicted
+++ resolved
@@ -43,175 +43,6 @@
  */
 public class UseVarArgs extends PreorderVisitor implements Detector {
 
-<<<<<<< HEAD
-    public static final String SIG_STRING_ARRAY_TO_VOID = new SignatureBuilder().withParamTypes(SignatureBuilder.SIG_STRING_ARRAY).toString();
-
-    private final BugReporter bugReporter;
-    private JavaClass javaClass;
-
-    public UseVarArgs(BugReporter bugReporter) {
-        this.bugReporter = bugReporter;
-    }
-
-    /**
-     * overrides the visitor to make sure that the class was compiled by java 1.5 or later.
-     *
-     * @param classContext
-     *            the context object of the currently parsed class
-     */
-    @Override
-    public void visitClassContext(ClassContext classContext) {
-        try {
-            javaClass = classContext.getJavaClass();
-            if (javaClass.getMajor() >= Const.MAJOR_1_5) {
-                javaClass.accept(this);
-            }
-        } finally {
-            javaClass = null;
-        }
-    }
-
-    /**
-     * overrides the visitor to look for methods that has an array as a last parameter of an array type, where the base type is not like the previous parameter
-     * nor something like a char or byte array.
-     *
-     * @param obj
-     *            the currently parse method
-     */
-    @Override
-    public void visitMethod(Method obj) {
-        try {
-            if (obj.isSynthetic()) {
-                return;
-            }
-
-            List<String> types = SignatureUtils.getParameterSignatures(obj.getSignature());
-            if ((types.isEmpty()) || (types.size() > 2)) {
-                return;
-            }
-
-            if ((obj.getAccessFlags() & Const.ACC_VARARGS) != 0) {
-                return;
-            }
-
-            String lastParmSig = types.get(types.size() - 1);
-            if (!lastParmSig.startsWith(Values.SIG_ARRAY_PREFIX) || lastParmSig.startsWith(Values.SIG_ARRAY_OF_ARRAYS_PREFIX)) {
-                return;
-            }
-
-            if (SignatureBuilder.SIG_BYTE_ARRAY.equals(lastParmSig) || SignatureBuilder.SIG_CHAR_ARRAY.equals(lastParmSig)) {
-                return;
-            }
-
-            if (hasSimilarParms(types)) {
-                return;
-            }
-
-            if (obj.isStatic() && "main".equals(obj.getName()) && SIG_STRING_ARRAY_TO_VOID.equals(obj.getSignature())) {
-                return;
-            }
-
-            if (!obj.isPrivate() && !obj.isStatic() && isInherited(obj)) {
-                return;
-            }
-
-            super.visitMethod(obj);
-            bugReporter.reportBug(new BugInstance(this, BugType.UVA_USE_VAR_ARGS.name(), LOW_PRIORITY).addClass(this).addMethod(this));
-
-        } catch (ClassNotFoundException cnfe) {
-            bugReporter.reportMissingClass(cnfe);
-        }
-    }
-
-    /**
-     * overrides the visitor, but not used
-     */
-    @Override
-    public void report() {
-        // needed by Detector interface but not used
-    }
-
-    /**
-     * determines whether a bunch of types are similar and thus would be confusing to have one be a varargs.
-     *
-     * @param argTypes
-     *            the parameter signatures to check
-     * @return whether the parameter are similar
-     */
-    @edu.umd.cs.findbugs.annotations.SuppressFBWarnings(value = "LII_LIST_INDEXED_ITERATING", justification = "this doesn't iterate over every element, so we can't use a for-each loop")
-    private static boolean hasSimilarParms(List<String> argTypes) {
-
-        for (int i = 0; i < (argTypes.size() - 1); i++) {
-            if (argTypes.get(i).startsWith(Values.SIG_ARRAY_PREFIX)) {
-                return true;
-            }
-        }
-
-        String baseType = argTypes.get(argTypes.size() - 1);
-        while (baseType.startsWith(Values.SIG_ARRAY_PREFIX)) {
-            baseType = baseType.substring(1);
-        }
-
-        for (int i = 0; i < (argTypes.size() - 1); i++) {
-            if (argTypes.get(i).equals(baseType)) {
-                return true;
-            }
-        }
-
-        return false;
-    }
-
-    /**
-     * looks to see if this method is derived from a super class. If it is we don't want to report on it, as that would entail changing a whole hierarchy
-     *
-     * @param m
-     *            the current method
-     * @return if the method is inherited
-     *
-     * @throws ClassNotFoundException
-     *             if the super class(s) aren't found
-     */
-    private boolean isInherited(Method m) throws ClassNotFoundException {
-        JavaClass[] infs = javaClass.getAllInterfaces();
-        for (JavaClass inf : infs) {
-            if (hasMethod(inf, m)) {
-                return true;
-            }
-        }
-
-        JavaClass[] sups = javaClass.getSuperClasses();
-        for (JavaClass sup : sups) {
-            if (hasMethod(sup, m)) {
-                return true;
-            }
-        }
-
-        return false;
-    }
-
-    /**
-     * looks to see if a class has a method with a specific name and signature
-     *
-     * @param c
-     *            the class to check
-     * @param candidateMethod
-     *            the method to look for
-     *
-     * @return whether this class has the exact method
-     */
-    private static boolean hasMethod(JavaClass c, Method candidateMethod) {
-        String name = candidateMethod.getName();
-        String sig = candidateMethod.getSignature();
-
-        for (Method method : c.getMethods()) {
-            if (!method.isStatic() && method.getName().equals(name) && method.getSignature().equals(sig)) {
-                return true;
-            }
-        }
-
-        return false;
-    }
-=======
 	public static final String SIG_STRING_ARRAY_TO_VOID = new SignatureBuilder()
 			.withParamTypes(SignatureBuilder.SIG_STRING_ARRAY).toString();
 
@@ -232,7 +63,7 @@
 	public void visitClassContext(ClassContext classContext) {
 		try {
 			javaClass = classContext.getJavaClass();
-			if (javaClass.getMajor() >= Constants.MAJOR_1_5) {
+			if (javaClass.getMajor() >= Const.MAJOR_1_5) {
 				javaClass.accept(this);
 			}
 		} finally {
@@ -263,7 +94,7 @@
 				return;
 			}
 
-			if ((obj.getAccessFlags() & Constants.ACC_VARARGS) != 0) {
+			if ((obj.getAccessFlags() & Const.ACC_VARARGS) != 0) {
 				return;
 			}
 
@@ -384,5 +215,4 @@
 
 		return false;
 	}
->>>>>>> e7d10264
 }