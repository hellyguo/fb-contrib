/*
 * fb-contrib - Auxiliary detectors for Java programs
 * Copyright (C) 2005-2017 Dave Brosius
 *
 * This library is free software; you can redistribute it and/or
 * modify it under the terms of the GNU Lesser General Public
 * License as published by the Free Software Foundation; either
 * version 2.1 of the License, or (at your option) any later version.
 *
 * This library is distributed in the hope that it will be useful,
 * but WITHOUT ANY WARRANTY; without even the implied warranty of
 * MERCHANTABILITY or FITNESS FOR A PARTICULAR PURPOSE.  See the GNU
 * Lesser General Public License for more details.
 *
 * You should have received a copy of the GNU Lesser General Public
 * License along with this library; if not, write to the Free Software
 * Foundation, Inc., 59 Temple Place, Suite 330, Boston, MA  02111-1307  USA
 */
package com.mebigfatguy.fbcontrib.detect;

import java.util.BitSet;
import java.util.HashMap;
import java.util.HashSet;
import java.util.List;
import java.util.Map;
import java.util.Set;

import org.apache.bcel.Const;
import org.apache.bcel.Repository;
import org.apache.bcel.classfile.Code;
import org.apache.bcel.classfile.JavaClass;
import org.apache.bcel.classfile.Method;

import com.mebigfatguy.fbcontrib.utils.BugType;
import com.mebigfatguy.fbcontrib.utils.RegisterUtils;
import com.mebigfatguy.fbcontrib.utils.SignatureBuilder;
import com.mebigfatguy.fbcontrib.utils.SignatureUtils;
import com.mebigfatguy.fbcontrib.utils.TernaryPatcher;
import com.mebigfatguy.fbcontrib.utils.ToString;
import com.mebigfatguy.fbcontrib.utils.Values;

import edu.umd.cs.findbugs.BugInstance;
import edu.umd.cs.findbugs.BugReporter;
import edu.umd.cs.findbugs.BytecodeScanningDetector;
import edu.umd.cs.findbugs.OpcodeStack;
import edu.umd.cs.findbugs.OpcodeStack.CustomUserValue;
import edu.umd.cs.findbugs.ba.ClassContext;

/**
 * looks for creation of arrays, that are not populated before being returned
 * for a method. While it is possible that the method that called this method
 * will do the work of populated the array, it seems odd that this would be the
 * case.
 */
@CustomUserValue
public class SuspiciousUninitializedArray extends BytecodeScanningDetector {

<<<<<<< HEAD
	private static JavaClass THREAD_LOCAL_CLASS;
	private static final String INITIAL_VALUE = "initialValue";

	static {
		try {
			THREAD_LOCAL_CLASS = Repository.lookupClass(ThreadLocal.class);
		} catch (ClassNotFoundException e) {
			THREAD_LOCAL_CLASS = null;
		}
	}

	private final BugReporter bugReporter;
	private boolean isEnum;
	private OpcodeStack stack;
	private String returnArraySig;
	private BitSet uninitializedRegs;
	private Map<Integer, Integer> arrayAliases;
	private Map<Integer, SUAUserValue> storedUVs;

	/**
	 * constructs a SUA detector given the reporter to report bugs on
	 *
	 * @param bugReporter
	 *            the sync of bug reports
	 */
	public SuspiciousUninitializedArray(BugReporter bugReporter) {
		this.bugReporter = bugReporter;
	}

	/**
	 * overrides the visitor to reset the stack
	 *
	 * @param classContext
	 *            the context object of the currently parsed class
	 */
	@Override
	public void visitClassContext(ClassContext classContext) {
		try {
			isEnum = classContext.getJavaClass().isEnum();
			stack = new OpcodeStack();
			uninitializedRegs = new BitSet();
			arrayAliases = new HashMap<>();
			storedUVs = new HashMap<>();
			super.visitClassContext(classContext);
		} finally {
			stack = null;
			uninitializedRegs = null;
			arrayAliases = null;
			storedUVs = null;
		}
	}

	/**
	 * overrides the visitor to check to see if the method returns an array, and if
	 * so resets the stack for this method.
	 *
	 * @param obj
	 *            the context object for the currently parsed code block
	 */
	@Override
	public void visitCode(Code obj) {

		Method m = getMethod();
		if (m.isSynthetic()) {
			return;
		}

		if (isEnum && "values".equals(m.getName())) {
			return;
		}

		String sig = m.getSignature();
		int sigPos = sig.indexOf(")[");
		if (sigPos < 0) {
			return;
		}
		if (INITIAL_VALUE.equals(m.getName())) {
			try {
				if ((THREAD_LOCAL_CLASS == null) || getClassContext().getJavaClass().instanceOf(THREAD_LOCAL_CLASS)) {
					return;
				}
			} catch (ClassNotFoundException e) {
				bugReporter.reportMissingClass(e);
				return;
			}
		}

		stack.resetForMethodEntry(this);
		returnArraySig = sig.substring(sigPos + 1);
		uninitializedRegs.clear();
		arrayAliases.clear();
		storedUVs.clear();
		super.visitCode(obj);
	}

	/**
	 * overrides the visitor to annotate new array creation with a user value that
	 * denotes it as being uninitialized, and then if the array is populated to
	 * remove that user value. It then finds return values that have uninitialized
	 * arrays. byte arrays are not collected as creating a blank byte array is
	 * probably a reasonably normal occurrence.
	 *
	 * @param seen
	 *            the context parameter of the currently parsed op code
	 */
	@Override
	public void sawOpcode(int seen) {
		SUAUserValue userValue = null;
		try {
			stack.precomputation(this);

			switch (seen) {
			case Const.NEWARRAY: {
				if (!isTOS0()) {
					int typeCode = getIntConstant();
					if ((typeCode != Const.T_BYTE) && returnArraySig
							.equals(SignatureUtils.toArraySignature(SignatureUtils.getTypeCodeSignature(typeCode)))) {
						userValue = SUAUserValue.UNINIT_ARRAY;
					}
				}
			}
				break;

			case Const.ANEWARRAY: {
				if (!isTOS0()) {
					String sig = SignatureUtils.toArraySignature(getClassConstantOperand());
					if (returnArraySig.equals(sig)) {
						userValue = SUAUserValue.UNINIT_ARRAY;
					}
				}
			}
				break;

			case Const.MULTIANEWARRAY: {
				if (returnArraySig.equals(getClassConstantOperand())) {
					userValue = SUAUserValue.UNINIT_ARRAY;
				}
			}
				break;

			case Const.INVOKEVIRTUAL:
			case Const.INVOKEINTERFACE:
			case Const.INVOKESPECIAL:
			case Const.INVOKESTATIC:
			case Const.INVOKEDYNAMIC: {
				String methodSig = getSigConstantOperand();
				List<String> types = SignatureUtils.getParameterSignatures(methodSig);
				for (int t = 0; t < types.size(); t++) {
					String parmSig = types.get(t);
					if (returnArraySig.equals(parmSig) || Values.SIG_JAVA_LANG_OBJECT.equals(parmSig)
							|| SignatureBuilder.SIG_OBJECT_ARRAY.equals(parmSig)) {
						int parmIndex = types.size() - t - 1;
						if (stack.getStackDepth() > parmIndex) {
							OpcodeStack.Item item = stack.getStackItem(parmIndex);
							SUAUserValue uv = (SUAUserValue) item.getUserValue();
							if (uv != null) {
								int reg;
								if (uv.isRegister()) {
									reg = uv.getRegister();
								} else {
									reg = item.getRegisterNumber();
								}
								item.setUserValue(null);
								if (reg >= 0) {
									clearAliases(reg);
									storedUVs.remove(reg);
								}
							}
						}
					}
				}
			}
				break;

			case Const.AALOAD: {
				if (stack.getStackDepth() >= 2) {
					OpcodeStack.Item item = stack.getStackItem(1);
					SUAUserValue uv = (SUAUserValue) item.getUserValue();
					if ((uv != null) && (uv.isUnitializedArray())) {
						userValue = new SUAUserValue(item.getRegisterNumber());
					}
				}
			}
				break;

			case Const.IASTORE:
			case Const.LASTORE:
			case Const.FASTORE:
			case Const.DASTORE:
			case Const.AASTORE:
			case Const.BASTORE:
			case Const.CASTORE:
			case Const.SASTORE: {
				if (stack.getStackDepth() >= 3) {
					OpcodeStack.Item item = stack.getStackItem(2);
					SUAUserValue uv = (SUAUserValue) item.getUserValue();
					int reg;
					if ((uv != null) && uv.isRegister()) {
						reg = uv.getRegister();
					} else {
						reg = item.getRegisterNumber();
					}
					item.setUserValue(null);
					if (reg >= 0) {
						clearAliases(reg);
						storedUVs.remove(reg);
					}
				} else {
					// error condition - stack isn't right
					uninitializedRegs.clear();
				}
			}
				break;

			case Const.ASTORE:
			case Const.ASTORE_0:
			case Const.ASTORE_1:
			case Const.ASTORE_2:
			case Const.ASTORE_3: {
				int reg = RegisterUtils.getAStoreReg(this, seen);
				if (stack.getStackDepth() > 0) {
					OpcodeStack.Item item = stack.getStackItem(0);
					SUAUserValue uv = (SUAUserValue) item.getUserValue();
					storedUVs.put(Integer.valueOf(reg), uv);
					uninitializedRegs.set(reg, (uv != null) && (uv.isUnitializedArray()));
					Integer aliasReg = arrayAliases.get(reg);
					if (aliasReg != null) {
						uninitializedRegs.set(aliasReg, (uv != null) && (uv.isUnitializedArray()));
					}

					int targetReg = item.getRegisterNumber();
					if ((targetReg >= 0) && (targetReg != reg)) {
						arrayAliases.put(reg, targetReg);
					} else if ((uv != null) && uv.isRegister()) {
						arrayAliases.put(reg, uv.getRegister());
					} else {
						arrayAliases.remove(reg);
					}
				} else {
					clearAliases(reg);
					storedUVs.remove(Integer.valueOf(reg));
				}
			}
				break;

			case Const.ALOAD:
			case Const.ALOAD_0:
			case Const.ALOAD_1:
			case Const.ALOAD_2:
			case Const.ALOAD_3: {
				int reg = RegisterUtils.getALoadReg(this, seen);
				userValue = storedUVs.get(Integer.valueOf(reg));
			}
				break;

			case Const.PUTFIELD: {
				if (stack.getStackDepth() > 0) {
					OpcodeStack.Item item = stack.getStackItem(0);
					item.setUserValue(null);
					int reg = item.getRegisterNumber();
					if (reg >= 0) {
						clearAliases(reg);
						storedUVs.remove(reg);
					}
				}
			}
				break;

			case Const.ARETURN: {
				if (stack.getStackDepth() > 0) {
					OpcodeStack.Item item = stack.getStackItem(0);
					SUAUserValue uv = (SUAUserValue) item.getUserValue();
					if ((uv != null) && (uv.isUnitializedArray())) {
						bugReporter.reportBug(new BugInstance(this, BugType.SUA_SUSPICIOUS_UNINITIALIZED_ARRAY.name(),
								NORMAL_PRIORITY).addClass(this).addMethod(this).addSourceLine(this));
					}
				}
			}
				break;

			case Const.DUP:
				if (stack.getStackDepth() > 0) {
					OpcodeStack.Item item = stack.getStackItem(0);
					userValue = (SUAUserValue) item.getUserValue();
				}
				break;

			default:
				break;
			}
		} finally {
			TernaryPatcher.pre(stack, seen);
			stack.sawOpcode(this, seen);
			TernaryPatcher.post(stack, seen);
			if ((Const.getProduceStack(seen) > 0) && (stack.getStackDepth() > 0)) {
				OpcodeStack.Item item = stack.getStackItem(0);
				item.setUserValue(userValue);
			}
		}
	}

	private void clearAliases(int reg) {

		clearClosureAliases(reg, new BitSet());
	}

	private void clearClosureAliases(int reg, BitSet alreadyCleared) {

		if (alreadyCleared.get(reg)) {
			return;
		}

		uninitializedRegs.clear(reg);
		alreadyCleared.set(reg);
		if (uninitializedRegs.isEmpty()) {
			return;
		}

		Integer targetReg = arrayAliases.get(reg);
		if (targetReg != null) {
			clearClosureAliases(targetReg, alreadyCleared);
		}

		Set<Integer> clear = new HashSet<>();
		for (Map.Entry<Integer, Integer> entry : arrayAliases.entrySet()) {
			targetReg = entry.getValue();
			if (targetReg.equals(reg)) {
				clear.add(entry.getKey());
			}
		}

		for (Integer cr : clear) {
			clearClosureAliases(cr, alreadyCleared);
		}
	}

	private boolean isTOS0() {
		if (stack.getStackDepth() == 0) {
			return false;
		}

		OpcodeStack.Item item = stack.getStackItem(0);
		return item.mustBeZero();
	}

	static final class SUAUserValue {

		enum SUAUserValueType {
			REGISTER, UNINIT_ARRAY
		};

		public static final SUAUserValue UNINIT_ARRAY = new SUAUserValue();
		private SUAUserValueType type;
		private int reg;

		private SUAUserValue() {
			this.type = SUAUserValueType.UNINIT_ARRAY;
			reg = -1;
		}

		public SUAUserValue(int register) {
			this.type = SUAUserValueType.REGISTER;
			reg = register;
		}

		public boolean isUnitializedArray() {
			return type == SUAUserValueType.UNINIT_ARRAY;
		}

		public boolean isRegister() {
			return type == SUAUserValueType.REGISTER;
		}

		public int getRegister() {
			return reg;
		}

		@Override
		public String toString() {
			return ToString.build(this);
		}
	}
=======
    private static JavaClass THREAD_LOCAL_CLASS;
    private static final String INITIAL_VALUE = "initialValue";

    static {
        try {
            THREAD_LOCAL_CLASS = Repository.lookupClass(ThreadLocal.class);
        } catch (ClassNotFoundException e) {
            THREAD_LOCAL_CLASS = null;
        }
    }

    private final BugReporter bugReporter;
    private boolean isEnum;
    private OpcodeStack stack;
    private String returnArraySig;
    private BitSet uninitializedRegs;
    private Map<Integer, Integer> arrayAliases;
    private Map<Integer, SUAUserValue> storedUVs;

    /**
     * constructs a SUA detector given the reporter to report bugs on
     *
     * @param bugReporter
     *            the sync of bug reports
     */
    public SuspiciousUninitializedArray(BugReporter bugReporter) {
        this.bugReporter = bugReporter;
    }

    /**
     * overrides the visitor to reset the stack
     *
     * @param classContext
     *            the context object of the currently parsed class
     */
    @Override
    public void visitClassContext(ClassContext classContext) {
        try {
            isEnum = classContext.getJavaClass().isEnum();
            stack = new OpcodeStack();
            uninitializedRegs = new BitSet();
            arrayAliases = new HashMap<>();
            storedUVs = new HashMap<>();
            super.visitClassContext(classContext);
        } finally {
            stack = null;
            uninitializedRegs = null;
            arrayAliases = null;
            storedUVs = null;
        }
    }

    /**
     * overrides the visitor to check to see if the method returns an array, and if so resets the stack for this method.
     *
     * @param obj
     *            the context object for the currently parsed code block
     */
    @Override
    public void visitCode(Code obj) {

        Method m = getMethod();
        if (m.isSynthetic()) {
            return;
        }

        if (isEnum && "values".equals(m.getName())) {
            return;
        }

        String sig = m.getSignature();
        int sigPos = sig.indexOf(")[");
        if (sigPos < 0) {
            return;
        }
        if (INITIAL_VALUE.equals(m.getName())) {
            try {
                if ((THREAD_LOCAL_CLASS == null) || getClassContext().getJavaClass().instanceOf(THREAD_LOCAL_CLASS)) {
                    return;
                }
            } catch (ClassNotFoundException e) {
                bugReporter.reportMissingClass(e);
                return;
            }
        }

        stack.resetForMethodEntry(this);
        returnArraySig = sig.substring(sigPos + 1);
        uninitializedRegs.clear();
        arrayAliases.clear();
        storedUVs.clear();
        super.visitCode(obj);
    }

    /**
     * overrides the visitor to annotate new array creation with a user value that denotes it as being uninitialized, and then if the array is populated to
     * remove that user value. It then finds return values that have uninitialized arrays. byte arrays are not collected as creating a blank byte array is
     * probably a reasonably normal occurrence.
     *
     * @param seen
     *            the context parameter of the currently parsed op code
     */
    @Override
    public void sawOpcode(int seen) {
        SUAUserValue userValue = null;
        try {
            stack.precomputation(this);

            switch (seen) {
                case NEWARRAY: {
                    if (!isTOS0()) {
                        int typeCode = getIntConstant();
                        if ((typeCode != Constants.T_BYTE)
                                && returnArraySig.equals(SignatureUtils.toArraySignature(SignatureUtils.getTypeCodeSignature(typeCode)))) {
                            userValue = SUAUserValue.UNINIT_ARRAY;
                        }
                    }
                }
                break;

                case ANEWARRAY: {
                    if (!isTOS0()) {
                        String sig = SignatureUtils.toArraySignature(getClassConstantOperand());
                        if (returnArraySig.equals(sig)) {
                            userValue = SUAUserValue.UNINIT_ARRAY;
                        }
                    }
                }
                break;

                case MULTIANEWARRAY: {
                    if (returnArraySig.equals(getClassConstantOperand())) {
                        userValue = SUAUserValue.UNINIT_ARRAY;
                    }
                }
                break;

                case INVOKEVIRTUAL:
                case INVOKEINTERFACE:
                case INVOKESPECIAL:
                case INVOKESTATIC:
                case INVOKEDYNAMIC: {
                    String methodSig = getSigConstantOperand();
                    List<String> types = SignatureUtils.getParameterSignatures(methodSig);
                    for (int t = 0; t < types.size(); t++) {
                        String parmSig = types.get(t);
                        if (returnArraySig.equals(parmSig) || Values.SIG_JAVA_LANG_OBJECT.equals(parmSig)
                                || SignatureBuilder.SIG_OBJECT_ARRAY.equals(parmSig)) {
                            int parmIndex = types.size() - t - 1;
                            if (stack.getStackDepth() > parmIndex) {
                                OpcodeStack.Item item = stack.getStackItem(parmIndex);
                                SUAUserValue uv = (SUAUserValue) item.getUserValue();
                                if (uv != null) {
                                    int reg;
                                    if (uv.isRegister()) {
                                        reg = uv.getRegister();
                                    } else {
                                        reg = item.getRegisterNumber();
                                    }
                                    item.setUserValue(null);
                                    if (reg >= 0) {
                                        clearAliases(reg);
                                        storedUVs.remove(reg);
                                    }
                                }
                            }
                        }
                    }
                }
                break;

                case AALOAD: {
                    if (stack.getStackDepth() >= 2) {
                        OpcodeStack.Item item = stack.getStackItem(1);
                        SUAUserValue uv = (SUAUserValue) item.getUserValue();
                        if ((uv != null) && (uv.isUnitializedArray())) {
                            userValue = new SUAUserValue(item.getRegisterNumber());
                        }
                    }
                }
                break;

                case IASTORE:
                case LASTORE:
                case FASTORE:
                case DASTORE:
                case AASTORE:
                case BASTORE:
                case CASTORE:
                case SASTORE: {
                    if (stack.getStackDepth() >= 3) {
                        OpcodeStack.Item item = stack.getStackItem(2);
                        SUAUserValue uv = (SUAUserValue) item.getUserValue();
                        int reg;
                        if ((uv != null) && uv.isRegister()) {
                            reg = uv.getRegister();
                        } else {
                            reg = item.getRegisterNumber();
                        }
                        item.setUserValue(null);
                        if (reg >= 0) {
                            clearAliases(reg);
                            storedUVs.remove(reg);
                        }
                    } else {
                        // error condition - stack isn't right
                        uninitializedRegs.clear();
                    }
                }
                break;

                case ASTORE:
                case ASTORE_0:
                case ASTORE_1:
                case ASTORE_2:
                case ASTORE_3: {
                    int reg = RegisterUtils.getAStoreReg(this, seen);
                    if (stack.getStackDepth() > 0) {
                        OpcodeStack.Item item = stack.getStackItem(0);
                        SUAUserValue uv = (SUAUserValue) item.getUserValue();
                        storedUVs.put(Integer.valueOf(reg), uv);
                        uninitializedRegs.set(reg, (uv != null) && (uv.isUnitializedArray()));
                        Integer aliasReg = arrayAliases.get(reg);
                        if (aliasReg != null) {
                            uninitializedRegs.set(aliasReg, (uv != null) && (uv.isUnitializedArray()));
                        }

                        int targetReg = item.getRegisterNumber();
                        if ((targetReg >= 0) && (targetReg != reg)) {
                            arrayAliases.put(reg, targetReg);
                        } else if ((uv != null) && uv.isRegister()) {
                            arrayAliases.put(reg, uv.getRegister());
                        } else {
                            arrayAliases.remove(reg);
                        }
                    } else {
                        clearAliases(reg);
                        storedUVs.remove(Integer.valueOf(reg));
                    }
                }
                break;

                case ALOAD:
                case ALOAD_0:
                case ALOAD_1:
                case ALOAD_2:
                case ALOAD_3: {
                    int reg = RegisterUtils.getALoadReg(this, seen);
                    userValue = storedUVs.get(Integer.valueOf(reg));
                }
                break;

                case PUTFIELD: {
                    if (stack.getStackDepth() > 0) {
                        OpcodeStack.Item item = stack.getStackItem(0);
                        item.setUserValue(null);
                        int reg = item.getRegisterNumber();
                        if (reg >= 0) {
                            clearAliases(reg);
                            storedUVs.remove(reg);
                        }
                    }
                }
                break;

                case ARETURN: {
                    if (stack.getStackDepth() > 0) {
                        OpcodeStack.Item item = stack.getStackItem(0);
                        SUAUserValue uv = (SUAUserValue) item.getUserValue();
                        if ((uv != null) && (uv.isUnitializedArray())) {
                            bugReporter.reportBug(new BugInstance(this, BugType.SUA_SUSPICIOUS_UNINITIALIZED_ARRAY.name(), NORMAL_PRIORITY).addClass(this)
                                    .addMethod(this).addSourceLine(this));
                        }
                    }
                }
                break;

                case DUP:
                    if (stack.getStackDepth() > 0) {
                        OpcodeStack.Item item = stack.getStackItem(0);
                        userValue = (SUAUserValue) item.getUserValue();
                    }
                break;

                default:
                break;
            }
        } finally {
            TernaryPatcher.pre(stack, seen);
            stack.sawOpcode(this, seen);
            TernaryPatcher.post(stack, seen);
            if ((Constants.PRODUCE_STACK[seen] > 0) && (stack.getStackDepth() > 0)) {
                OpcodeStack.Item item = stack.getStackItem(0);
                item.setUserValue(userValue);
            }
        }
    }

    private void clearAliases(int reg) {

        clearClosureAliases(reg, new BitSet());
    }

    private void clearClosureAliases(int reg, BitSet alreadyCleared) {

        if (alreadyCleared.get(reg)) {
            return;
        }

        uninitializedRegs.clear(reg);
        alreadyCleared.set(reg);
        if (uninitializedRegs.isEmpty()) {
            return;
        }

        Integer targetReg = arrayAliases.get(reg);
        if (targetReg != null) {
            clearClosureAliases(targetReg, alreadyCleared);
        }

        Set<Integer> clear = new HashSet<>();
        for (Map.Entry<Integer, Integer> entry : arrayAliases.entrySet()) {
            targetReg = entry.getValue();
            if (targetReg.equals(reg)) {
                clear.add(entry.getKey());
            }
        }

        for (Integer cr : clear) {
            clearClosureAliases(cr, alreadyCleared);
        }
    }

    private boolean isTOS0() {
        if (stack.getStackDepth() == 0) {
            return false;
        }

        OpcodeStack.Item item = stack.getStackItem(0);
        return item.mustBeZero();
    }

    static final class SUAUserValue {

        enum SUAUserValueType {
            REGISTER, UNINIT_ARRAY
        };

        public static final SUAUserValue UNINIT_ARRAY = new SUAUserValue();
        private SUAUserValueType type;
        private int reg;

        private SUAUserValue() {
            this.type = SUAUserValueType.UNINIT_ARRAY;
            reg = -1;
        }

        public SUAUserValue(int register) {
            this.type = SUAUserValueType.REGISTER;
            reg = register;
        }

        public boolean isUnitializedArray() {
            return type == SUAUserValueType.UNINIT_ARRAY;
        }

        public boolean isRegister() {
            return type == SUAUserValueType.REGISTER;
        }

        public int getRegister() {
            return reg;
        }

        @Override
        public String toString() {
            return ToString.build(this);
        }
    }
>>>>>>> c9031040
}<|MERGE_RESOLUTION|>--- conflicted
+++ resolved
@@ -55,7 +55,6 @@
 @CustomUserValue
 public class SuspiciousUninitializedArray extends BytecodeScanningDetector {
 
-<<<<<<< HEAD
 	private static JavaClass THREAD_LOCAL_CLASS;
 	private static final String INITIAL_VALUE = "initialValue";
 
@@ -123,7 +122,7 @@
 			return;
 		}
 
-		if (isEnum && "values".equals(m.getName())) {
+        if (isEnum && "values".equals(m.getName())) {
 			return;
 		}
 
@@ -438,385 +437,4 @@
 			return ToString.build(this);
 		}
 	}
-=======
-    private static JavaClass THREAD_LOCAL_CLASS;
-    private static final String INITIAL_VALUE = "initialValue";
-
-    static {
-        try {
-            THREAD_LOCAL_CLASS = Repository.lookupClass(ThreadLocal.class);
-        } catch (ClassNotFoundException e) {
-            THREAD_LOCAL_CLASS = null;
-        }
-    }
-
-    private final BugReporter bugReporter;
-    private boolean isEnum;
-    private OpcodeStack stack;
-    private String returnArraySig;
-    private BitSet uninitializedRegs;
-    private Map<Integer, Integer> arrayAliases;
-    private Map<Integer, SUAUserValue> storedUVs;
-
-    /**
-     * constructs a SUA detector given the reporter to report bugs on
-     *
-     * @param bugReporter
-     *            the sync of bug reports
-     */
-    public SuspiciousUninitializedArray(BugReporter bugReporter) {
-        this.bugReporter = bugReporter;
-    }
-
-    /**
-     * overrides the visitor to reset the stack
-     *
-     * @param classContext
-     *            the context object of the currently parsed class
-     */
-    @Override
-    public void visitClassContext(ClassContext classContext) {
-        try {
-            isEnum = classContext.getJavaClass().isEnum();
-            stack = new OpcodeStack();
-            uninitializedRegs = new BitSet();
-            arrayAliases = new HashMap<>();
-            storedUVs = new HashMap<>();
-            super.visitClassContext(classContext);
-        } finally {
-            stack = null;
-            uninitializedRegs = null;
-            arrayAliases = null;
-            storedUVs = null;
-        }
-    }
-
-    /**
-     * overrides the visitor to check to see if the method returns an array, and if so resets the stack for this method.
-     *
-     * @param obj
-     *            the context object for the currently parsed code block
-     */
-    @Override
-    public void visitCode(Code obj) {
-
-        Method m = getMethod();
-        if (m.isSynthetic()) {
-            return;
-        }
-
-        if (isEnum && "values".equals(m.getName())) {
-            return;
-        }
-
-        String sig = m.getSignature();
-        int sigPos = sig.indexOf(")[");
-        if (sigPos < 0) {
-            return;
-        }
-        if (INITIAL_VALUE.equals(m.getName())) {
-            try {
-                if ((THREAD_LOCAL_CLASS == null) || getClassContext().getJavaClass().instanceOf(THREAD_LOCAL_CLASS)) {
-                    return;
-                }
-            } catch (ClassNotFoundException e) {
-                bugReporter.reportMissingClass(e);
-                return;
-            }
-        }
-
-        stack.resetForMethodEntry(this);
-        returnArraySig = sig.substring(sigPos + 1);
-        uninitializedRegs.clear();
-        arrayAliases.clear();
-        storedUVs.clear();
-        super.visitCode(obj);
-    }
-
-    /**
-     * overrides the visitor to annotate new array creation with a user value that denotes it as being uninitialized, and then if the array is populated to
-     * remove that user value. It then finds return values that have uninitialized arrays. byte arrays are not collected as creating a blank byte array is
-     * probably a reasonably normal occurrence.
-     *
-     * @param seen
-     *            the context parameter of the currently parsed op code
-     */
-    @Override
-    public void sawOpcode(int seen) {
-        SUAUserValue userValue = null;
-        try {
-            stack.precomputation(this);
-
-            switch (seen) {
-                case NEWARRAY: {
-                    if (!isTOS0()) {
-                        int typeCode = getIntConstant();
-                        if ((typeCode != Constants.T_BYTE)
-                                && returnArraySig.equals(SignatureUtils.toArraySignature(SignatureUtils.getTypeCodeSignature(typeCode)))) {
-                            userValue = SUAUserValue.UNINIT_ARRAY;
-                        }
-                    }
-                }
-                break;
-
-                case ANEWARRAY: {
-                    if (!isTOS0()) {
-                        String sig = SignatureUtils.toArraySignature(getClassConstantOperand());
-                        if (returnArraySig.equals(sig)) {
-                            userValue = SUAUserValue.UNINIT_ARRAY;
-                        }
-                    }
-                }
-                break;
-
-                case MULTIANEWARRAY: {
-                    if (returnArraySig.equals(getClassConstantOperand())) {
-                        userValue = SUAUserValue.UNINIT_ARRAY;
-                    }
-                }
-                break;
-
-                case INVOKEVIRTUAL:
-                case INVOKEINTERFACE:
-                case INVOKESPECIAL:
-                case INVOKESTATIC:
-                case INVOKEDYNAMIC: {
-                    String methodSig = getSigConstantOperand();
-                    List<String> types = SignatureUtils.getParameterSignatures(methodSig);
-                    for (int t = 0; t < types.size(); t++) {
-                        String parmSig = types.get(t);
-                        if (returnArraySig.equals(parmSig) || Values.SIG_JAVA_LANG_OBJECT.equals(parmSig)
-                                || SignatureBuilder.SIG_OBJECT_ARRAY.equals(parmSig)) {
-                            int parmIndex = types.size() - t - 1;
-                            if (stack.getStackDepth() > parmIndex) {
-                                OpcodeStack.Item item = stack.getStackItem(parmIndex);
-                                SUAUserValue uv = (SUAUserValue) item.getUserValue();
-                                if (uv != null) {
-                                    int reg;
-                                    if (uv.isRegister()) {
-                                        reg = uv.getRegister();
-                                    } else {
-                                        reg = item.getRegisterNumber();
-                                    }
-                                    item.setUserValue(null);
-                                    if (reg >= 0) {
-                                        clearAliases(reg);
-                                        storedUVs.remove(reg);
-                                    }
-                                }
-                            }
-                        }
-                    }
-                }
-                break;
-
-                case AALOAD: {
-                    if (stack.getStackDepth() >= 2) {
-                        OpcodeStack.Item item = stack.getStackItem(1);
-                        SUAUserValue uv = (SUAUserValue) item.getUserValue();
-                        if ((uv != null) && (uv.isUnitializedArray())) {
-                            userValue = new SUAUserValue(item.getRegisterNumber());
-                        }
-                    }
-                }
-                break;
-
-                case IASTORE:
-                case LASTORE:
-                case FASTORE:
-                case DASTORE:
-                case AASTORE:
-                case BASTORE:
-                case CASTORE:
-                case SASTORE: {
-                    if (stack.getStackDepth() >= 3) {
-                        OpcodeStack.Item item = stack.getStackItem(2);
-                        SUAUserValue uv = (SUAUserValue) item.getUserValue();
-                        int reg;
-                        if ((uv != null) && uv.isRegister()) {
-                            reg = uv.getRegister();
-                        } else {
-                            reg = item.getRegisterNumber();
-                        }
-                        item.setUserValue(null);
-                        if (reg >= 0) {
-                            clearAliases(reg);
-                            storedUVs.remove(reg);
-                        }
-                    } else {
-                        // error condition - stack isn't right
-                        uninitializedRegs.clear();
-                    }
-                }
-                break;
-
-                case ASTORE:
-                case ASTORE_0:
-                case ASTORE_1:
-                case ASTORE_2:
-                case ASTORE_3: {
-                    int reg = RegisterUtils.getAStoreReg(this, seen);
-                    if (stack.getStackDepth() > 0) {
-                        OpcodeStack.Item item = stack.getStackItem(0);
-                        SUAUserValue uv = (SUAUserValue) item.getUserValue();
-                        storedUVs.put(Integer.valueOf(reg), uv);
-                        uninitializedRegs.set(reg, (uv != null) && (uv.isUnitializedArray()));
-                        Integer aliasReg = arrayAliases.get(reg);
-                        if (aliasReg != null) {
-                            uninitializedRegs.set(aliasReg, (uv != null) && (uv.isUnitializedArray()));
-                        }
-
-                        int targetReg = item.getRegisterNumber();
-                        if ((targetReg >= 0) && (targetReg != reg)) {
-                            arrayAliases.put(reg, targetReg);
-                        } else if ((uv != null) && uv.isRegister()) {
-                            arrayAliases.put(reg, uv.getRegister());
-                        } else {
-                            arrayAliases.remove(reg);
-                        }
-                    } else {
-                        clearAliases(reg);
-                        storedUVs.remove(Integer.valueOf(reg));
-                    }
-                }
-                break;
-
-                case ALOAD:
-                case ALOAD_0:
-                case ALOAD_1:
-                case ALOAD_2:
-                case ALOAD_3: {
-                    int reg = RegisterUtils.getALoadReg(this, seen);
-                    userValue = storedUVs.get(Integer.valueOf(reg));
-                }
-                break;
-
-                case PUTFIELD: {
-                    if (stack.getStackDepth() > 0) {
-                        OpcodeStack.Item item = stack.getStackItem(0);
-                        item.setUserValue(null);
-                        int reg = item.getRegisterNumber();
-                        if (reg >= 0) {
-                            clearAliases(reg);
-                            storedUVs.remove(reg);
-                        }
-                    }
-                }
-                break;
-
-                case ARETURN: {
-                    if (stack.getStackDepth() > 0) {
-                        OpcodeStack.Item item = stack.getStackItem(0);
-                        SUAUserValue uv = (SUAUserValue) item.getUserValue();
-                        if ((uv != null) && (uv.isUnitializedArray())) {
-                            bugReporter.reportBug(new BugInstance(this, BugType.SUA_SUSPICIOUS_UNINITIALIZED_ARRAY.name(), NORMAL_PRIORITY).addClass(this)
-                                    .addMethod(this).addSourceLine(this));
-                        }
-                    }
-                }
-                break;
-
-                case DUP:
-                    if (stack.getStackDepth() > 0) {
-                        OpcodeStack.Item item = stack.getStackItem(0);
-                        userValue = (SUAUserValue) item.getUserValue();
-                    }
-                break;
-
-                default:
-                break;
-            }
-        } finally {
-            TernaryPatcher.pre(stack, seen);
-            stack.sawOpcode(this, seen);
-            TernaryPatcher.post(stack, seen);
-            if ((Constants.PRODUCE_STACK[seen] > 0) && (stack.getStackDepth() > 0)) {
-                OpcodeStack.Item item = stack.getStackItem(0);
-                item.setUserValue(userValue);
-            }
-        }
-    }
-
-    private void clearAliases(int reg) {
-
-        clearClosureAliases(reg, new BitSet());
-    }
-
-    private void clearClosureAliases(int reg, BitSet alreadyCleared) {
-
-        if (alreadyCleared.get(reg)) {
-            return;
-        }
-
-        uninitializedRegs.clear(reg);
-        alreadyCleared.set(reg);
-        if (uninitializedRegs.isEmpty()) {
-            return;
-        }
-
-        Integer targetReg = arrayAliases.get(reg);
-        if (targetReg != null) {
-            clearClosureAliases(targetReg, alreadyCleared);
-        }
-
-        Set<Integer> clear = new HashSet<>();
-        for (Map.Entry<Integer, Integer> entry : arrayAliases.entrySet()) {
-            targetReg = entry.getValue();
-            if (targetReg.equals(reg)) {
-                clear.add(entry.getKey());
-            }
-        }
-
-        for (Integer cr : clear) {
-            clearClosureAliases(cr, alreadyCleared);
-        }
-    }
-
-    private boolean isTOS0() {
-        if (stack.getStackDepth() == 0) {
-            return false;
-        }
-
-        OpcodeStack.Item item = stack.getStackItem(0);
-        return item.mustBeZero();
-    }
-
-    static final class SUAUserValue {
-
-        enum SUAUserValueType {
-            REGISTER, UNINIT_ARRAY
-        };
-
-        public static final SUAUserValue UNINIT_ARRAY = new SUAUserValue();
-        private SUAUserValueType type;
-        private int reg;
-
-        private SUAUserValue() {
-            this.type = SUAUserValueType.UNINIT_ARRAY;
-            reg = -1;
-        }
-
-        public SUAUserValue(int register) {
-            this.type = SUAUserValueType.REGISTER;
-            reg = register;
-        }
-
-        public boolean isUnitializedArray() {
-            return type == SUAUserValueType.UNINIT_ARRAY;
-        }
-
-        public boolean isRegister() {
-            return type == SUAUserValueType.REGISTER;
-        }
-
-        public int getRegister() {
-            return reg;
-        }
-
-        @Override
-        public String toString() {
-            return ToString.build(this);
-        }
-    }
->>>>>>> c9031040
 }