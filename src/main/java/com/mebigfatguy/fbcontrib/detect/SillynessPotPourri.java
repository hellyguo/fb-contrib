--- conflicted
+++ resolved
@@ -138,11 +138,7 @@
 
     @Override
     public void visitField(Field field) {
-<<<<<<< HEAD
-        if (!isInterface && "serialVersionUID".equals(field.getName()) && (field.isStatic()) && (!field.isPrivate())) {
-=======
         if (!isInterface && "serialVersionUID".equals(field.getName()) && field.isStatic() && !field.isPrivate()) {
->>>>>>> 92dddf01
             bugReporter.reportBug(new BugInstance(this, BugType.SPP_SERIALVER_SHOULD_BE_PRIVATE.name(), LOW_PRIORITY)
                     .addClass(this).addField(this));
         }
@@ -210,19 +206,11 @@
             }
             // not an else if, because some of the opcodes in the previous
             // branch also matter here.
-<<<<<<< HEAD
-            if ((seen == Const.IFEQ) || (seen == Const.IFLE) || (seen == Const.IFNE)) {
+            if (seen == Const.IFEQ || seen == Const.IFLE || seen == Const.IFNE) {
                 checkForEmptyStringAndNullChecks(seen);
             }
             // see above, several opcodes hit multiple branches.
-            if ((seen == Const.IFEQ) || (seen == Const.IFNE) || (seen == Const.IFGT)) {
-=======
-            if (seen == IFEQ || seen == IFLE || seen == IFNE) {
-                checkForEmptyStringAndNullChecks(seen);
-            }
-            // see above, several opcodes hit multiple branches.
-            if (seen == IFEQ || seen == IFNE || seen == IFGT) {
->>>>>>> 92dddf01
+            if (seen == Const.IFEQ || seen == Const.IFNE || seen == Const.IFGT) {
                 checkSizeEquals0();
             }
 
@@ -231,7 +219,6 @@
             }
 
             switch (seen) {
-<<<<<<< HEAD
             case Const.IFNE:
                 checkNotEqualsStringBuilderLength();
                 break;
@@ -239,21 +226,11 @@
                 checkEqualsStringBufferLength();
                 break;
             case Const.IRETURN: {
-=======
-            case IFNE:
-                checkNotEqualsStringBuilderLength();
-                break;
-            case IFEQ:
-                checkEqualsStringBufferLength();
-                break;
-            case IRETURN: {
->>>>>>> 92dddf01
                 if (lastIfEqWasBoolean) {
                     checkForUselessTernaryReturn();
                 }
             }
             // $FALL-THROUGH$
-<<<<<<< HEAD
             case Const.LRETURN:
             case Const.DRETURN:
             case Const.FRETURN:
@@ -297,68 +274,11 @@
             case Const.IF_ICMPLE:
             case Const.IF_ICMPLT:
             case Const.IF_ICMPNE:
-=======
-            case LRETURN:
-            case DRETURN:
-            case FRETURN:
-            case ARETURN:
-                trimLocations.clear();
-                break;
-            case LDC2_W:
-                checkApproximationsOfMathConstants();
-                break;
-            case DCMPL:
-                checkCompareToNaNDouble();
-                break;
-            case FCMPL:
-                checkCompareToNaNFloat();
-                break;
-            case ICONST_0:
-            case ICONST_1:
-            case ICONST_2:
-            case ICONST_3:
-                userValue = sawIntConst();
-                break;
-            case CALOAD:
-                checkImproperToCharArrayUse();
-                break;
-            case INVOKESTATIC:
-                userValue = sawInvokeStatic();
-                break;
-            case INVOKEVIRTUAL:
-                userValue = sawInvokeVirtual();
-                break;
-            case INVOKESPECIAL:
-                sawInvokeSpecial();
-                break;
-            case INVOKEINTERFACE:
-                userValue = sawInvokeInterface();
-                break;
-
-            case IF_ICMPEQ:
-            case IF_ICMPGE:
-            case IF_ICMPGT:
-            case IF_ICMPLE:
-            case IF_ICMPLT:
-            case IF_ICMPNE:
->>>>>>> 92dddf01
                 if (stack.getStackDepth() >= 2) {
                     OpcodeStack.Item first = stack.getStackItem(1);
                     OpcodeStack.Item second = stack.getStackItem(0);
                     SPPUserValue uv = (SPPUserValue) first.getUserValue();
                     Integer c = null;
-<<<<<<< HEAD
-                    if ((uv != null) && (uv.getMethod() == SPPMethod.COMPARETO)) {
-                        c = (Integer) second.getConstant();
-                    } else {
-                        uv = (SPPUserValue) second.getUserValue();
-                        if ((uv != null) && (uv.getMethod() == SPPMethod.COMPARETO)) {
-                            c = (Integer) first.getConstant();
-                        }
-                    }
-                    if ((uv != null) && (uv.getMethod() == SPPMethod.COMPARETO)
-                            && ((c == null) || (c.intValue() != 0))) {
-=======
                     if (uv != null && uv.getMethod() == SPPMethod.COMPARETO) {
                         c = (Integer) second.getConstant();
                     } else {
@@ -368,7 +288,6 @@
                         }
                     }
                     if (uv != null && uv.getMethod() == SPPMethod.COMPARETO && (c == null || c.intValue() != 0)) {
->>>>>>> 92dddf01
                         bugReporter.reportBug(
                                 new BugInstance(this, BugType.SPP_USE_ZERO_WITH_COMPARATOR.name(), NORMAL_PRIORITY)
                                         .addClass(this).addMethod(this).addSourceLine(this));
@@ -399,13 +318,8 @@
                     item.setUserValue(userValue);
                 } else {
                     SPPUserValue uv = (SPPUserValue) item.getUserValue();
-<<<<<<< HEAD
-                    if ((((uv != null) && (uv.getMethod() == SPPMethod.ITERATOR)) && (seen == Const.GETFIELD))
-                            || (seen == Const.ALOAD) || ((seen >= Const.ALOAD_0) && (seen <= Const.ALOAD_3))) {
-=======
-                    if (uv != null && uv.getMethod() == SPPMethod.ITERATOR && seen == GETFIELD || seen == ALOAD
-                            || seen >= ALOAD_0 && seen <= ALOAD_3) {
->>>>>>> 92dddf01
+                    if (uv != null && uv.getMethod() == SPPMethod.ITERATOR && seen == Const.GETFIELD
+                            || seen == Const.ALOAD || seen >= Const.ALOAD_0 && seen <= Const.ALOAD_3) {
                         item.setUserValue(null);
                     }
                 }
@@ -422,11 +336,7 @@
         if (stack.getStackDepth() > 0) {
             OpcodeStack.Item item = stack.getStackItem(0);
             SPPUserValue uv = (SPPUserValue) item.getUserValue();
-<<<<<<< HEAD
-            if ((uv != null) && (uv.getMethod() == SPPMethod.ICONST)) {
-=======
             if (uv != null && uv.getMethod() == SPPMethod.ICONST) {
->>>>>>> 92dddf01
                 bugReporter.reportBug(new BugInstance(this, BugType.SPP_USE_CHARAT.name(), NORMAL_PRIORITY)
                         .addClass(this).addMethod(this).addSourceLine(this));
             }
@@ -463,11 +373,7 @@
      * any trim uservalue that was left behind in the dupped stack object
      */
     private void checkTrimDupStore() {
-<<<<<<< HEAD
-        if ((stack.getStackDepth() >= 2) && (getPrevOpcode(1) == Const.DUP)) {
-=======
-        if (stack.getStackDepth() >= 2 && getPrevOpcode(1) == Constants.DUP) {
->>>>>>> 92dddf01
+        if (stack.getStackDepth() >= 2 && getPrevOpcode(1) == Const.DUP) {
             OpcodeStack.Item item = stack.getStackItem(0);
             SPPUserValue uv = (SPPUserValue) item.getUserValue();
             if (uv == null || uv.getMethod() != SPPMethod.TRIM) {
@@ -485,11 +391,7 @@
     }
 
     private void checkStutterdAssignment(int seen, int reg) {
-<<<<<<< HEAD
-        if ((seen == lastOpcode) && (reg == lastReg)) {
-=======
         if (seen == lastOpcode && reg == lastReg) {
->>>>>>> 92dddf01
             bugReporter.reportBug(new BugInstance(this, BugType.SPP_STUTTERED_ASSIGNMENT.name(), NORMAL_PRIORITY)
                     .addClass(this).addMethod(this).addSourceLine(this));
         }
@@ -524,11 +426,7 @@
             item = stack.getStackItem(1);
             Float f2 = (Float) item.getConstant();
 
-<<<<<<< HEAD
-            if (((f1 != null) && f1.isNaN()) || ((f2 != null) && f2.isNaN())) {
-=======
             if (f1 != null && f1.isNaN() || f2 != null && f2.isNaN()) {
->>>>>>> 92dddf01
                 bugReporter.reportBug(new BugInstance(this, BugType.SPP_USE_ISNAN.name(), NORMAL_PRIORITY)
                         .addClass(this).addMethod(this).addSourceLine(this).addString("float").addString("Float"));
             }
@@ -542,11 +440,7 @@
             item = stack.getStackItem(1);
             Double d2 = (Double) item.getConstant();
 
-<<<<<<< HEAD
-            if (((d1 != null) && d1.isNaN()) || ((d2 != null) && d2.isNaN())) {
-=======
             if (d1 != null && d1.isNaN() || d2 != null && d2.isNaN()) {
->>>>>>> 92dddf01
                 bugReporter.reportBug(new BugInstance(this, BugType.SPP_USE_ISNAN.name(), NORMAL_PRIORITY)
                         .addClass(this).addMethod(this).addSourceLine(this).addString("double").addString("Double"));
             }
@@ -560,11 +454,7 @@
             double piDelta = Math.abs(d - Math.PI);
             double eDelta = Math.abs(d - Math.E);
 
-<<<<<<< HEAD
-            if (((piDelta > 0.0) && (piDelta < 0.002)) || ((eDelta > 0.0) && (eDelta < 0.002))) {
-=======
             if (piDelta > 0.0 && piDelta < 0.002 || eDelta > 0.0 && eDelta < 0.002) {
->>>>>>> 92dddf01
                 bugReporter.reportBug(new BugInstance(this, BugType.SPP_USE_MATH_CONSTANT.name(), NORMAL_PRIORITY)
                         .addClass(this).addMethod(this).addSourceLine(this));
             }
@@ -573,14 +463,9 @@
 
     private void checkForUselessTernaryReturn() {
         byte[] bytes = getCode().getCode();
-<<<<<<< HEAD
-        if ((lastPCs[0] != -1) && ((0x00FF & bytes[lastPCs[3]]) == Const.ICONST_0)
-                && ((0x00FF & bytes[lastPCs[2]]) == Const.GOTO) && ((0x00FF & bytes[lastPCs[1]]) == Const.ICONST_1)
-                && ((0x00FF & bytes[lastPCs[0]]) == Const.IFEQ)
-=======
-        if (lastPCs[0] != -1 && (0x00FF & bytes[lastPCs[3]]) == ICONST_0 && (0x00FF & bytes[lastPCs[2]]) == GOTO
-                && (0x00FF & bytes[lastPCs[1]]) == ICONST_1 && (0x00FF & bytes[lastPCs[0]]) == IFEQ
->>>>>>> 92dddf01
+        if (lastPCs[0] != -1 && (0x00FF & bytes[lastPCs[3]]) == Const.ICONST_0
+                && (0x00FF & bytes[lastPCs[2]]) == Const.GOTO && (0x00FF & bytes[lastPCs[1]]) == Const.ICONST_1
+                && (0x00FF & bytes[lastPCs[0]]) == Const.IFEQ
                 && getMethod().getSignature().endsWith(Values.SIG_PRIMITIVE_BOOLEAN)) {
             boolean bug = true;
             BitSet branchInsSet = branchTargets.get(Integer.valueOf(lastPCs[1]));
@@ -606,16 +491,10 @@
         }
 
         byte[] bytes = getCode().getCode();
-<<<<<<< HEAD
-        if ((lastPCs[1] != -1) && (CodeByteUtils.getbyte(bytes, lastPCs[3]) == Const.INVOKEVIRTUAL)) {
+        if (lastPCs[1] != -1 && CodeByteUtils.getbyte(bytes, lastPCs[3]) == Const.INVOKEVIRTUAL) {
             int loadIns = CodeByteUtils.getbyte(bytes, lastPCs[2]);
-            if (((loadIns == Const.LDC) || (loadIns == Const.LDC_W))
-                    && (CodeByteUtils.getbyte(bytes, lastPCs[1]) == Const.INVOKEVIRTUAL)) {
-=======
-        if (lastPCs[1] != -1 && CodeByteUtils.getbyte(bytes, lastPCs[3]) == INVOKEVIRTUAL) {
-            int loadIns = CodeByteUtils.getbyte(bytes, lastPCs[2]);
-            if ((loadIns == LDC || loadIns == LDC_W) && CodeByteUtils.getbyte(bytes, lastPCs[1]) == INVOKEVIRTUAL) {
->>>>>>> 92dddf01
+            if ((loadIns == Const.LDC || loadIns == Const.LDC_W)
+                    && CodeByteUtils.getbyte(bytes, lastPCs[1]) == Const.INVOKEVIRTUAL) {
                 ConstantPool pool = getConstantPool();
                 int toStringIndex = CodeByteUtils.getshort(bytes, lastPCs[1] + 1);
                 Constant cmr = pool.getConstant(toStringIndex);
@@ -648,13 +527,8 @@
 
     private void checkNotEqualsStringBuilderLength() {
         byte[] bytes = getCode().getCode();
-<<<<<<< HEAD
-        if ((lastPCs[2] != -1) && (CodeByteUtils.getbyte(bytes, lastPCs[3]) == Const.INVOKEVIRTUAL)
-                && (CodeByteUtils.getbyte(bytes, lastPCs[2]) == Const.INVOKEVIRTUAL)) {
-=======
-        if (lastPCs[2] != -1 && CodeByteUtils.getbyte(bytes, lastPCs[3]) == INVOKEVIRTUAL
-                && CodeByteUtils.getbyte(bytes, lastPCs[2]) == INVOKEVIRTUAL) {
->>>>>>> 92dddf01
+        if (lastPCs[2] != -1 && CodeByteUtils.getbyte(bytes, lastPCs[3]) == Const.INVOKEVIRTUAL
+                && CodeByteUtils.getbyte(bytes, lastPCs[2]) == Const.INVOKEVIRTUAL) {
             ConstantPool pool = getConstantPool();
             int toStringIndex = CodeByteUtils.getshort(bytes, lastPCs[2] + 1);
             ConstantMethodref toStringMR = (ConstantMethodref) pool.getConstant(toStringIndex);
@@ -679,23 +553,13 @@
 
     private void checkNullAndInstanceOf() {
         byte[] bytes = getCode().getCode();
-<<<<<<< HEAD
-        if ((lastPCs[0] != -1) && (CodeByteUtils.getbyte(bytes, lastPCs[1]) == Const.IFNULL)
-                && (CodeByteUtils.getbyte(bytes, lastPCs[3]) == Const.INSTANCEOF)) {
+        if (lastPCs[0] != -1 && CodeByteUtils.getbyte(bytes, lastPCs[1]) == Const.IFNULL
+                && CodeByteUtils.getbyte(bytes, lastPCs[3]) == Const.INSTANCEOF) {
             int ins0 = CodeByteUtils.getbyte(bytes, lastPCs[0]);
             if (OpcodeUtils.isALoad(ins0)) {
                 int ins2 = CodeByteUtils.getbyte(bytes, lastPCs[2]);
-                if ((ins0 == ins2) && ((ins0 != Const.ALOAD) || (CodeByteUtils.getbyte(bytes,
-                        lastPCs[0] + 1) == CodeByteUtils.getbyte(bytes, lastPCs[2] + 1)))) {
-=======
-        if (lastPCs[0] != -1 && CodeByteUtils.getbyte(bytes, lastPCs[1]) == IFNULL
-                && CodeByteUtils.getbyte(bytes, lastPCs[3]) == INSTANCEOF) {
-            int ins0 = CodeByteUtils.getbyte(bytes, lastPCs[0]);
-            if (OpcodeUtils.isALoad(ins0)) {
-                int ins2 = CodeByteUtils.getbyte(bytes, lastPCs[2]);
-                if (ins0 == ins2 && (ins0 != ALOAD || CodeByteUtils.getbyte(bytes, lastPCs[0] + 1) == CodeByteUtils
-                        .getbyte(bytes, lastPCs[2] + 1))) {
->>>>>>> 92dddf01
+                if (ins0 == ins2 && (ins0 != Const.ALOAD || CodeByteUtils.getbyte(bytes,
+                        lastPCs[0] + 1) == CodeByteUtils.getbyte(bytes, lastPCs[2] + 1))) {
                     int ifNullTarget = lastPCs[1] + CodeByteUtils.getshort(bytes, lastPCs[1] + 1);
                     if (ifNullTarget == getBranchTarget()) {
                         bugReporter.reportBug(
@@ -711,11 +575,7 @@
         if (stack.getStackDepth() == 1) {
             OpcodeStack.Item item = stack.getStackItem(0);
             SPPUserValue uv = (SPPUserValue) item.getUserValue();
-<<<<<<< HEAD
-            if ((uv != null) && (uv.getMethod() == SPPMethod.SIZE)) {
-=======
             if (uv != null && uv.getMethod() == SPPMethod.SIZE) {
->>>>>>> 92dddf01
                 bugReporter.reportBug(new BugInstance(this, BugType.SPP_USE_ISEMPTY.name(), NORMAL_PRIORITY)
                         .addClass(this).addMethod(this).addSourceLine(this));
             }
@@ -727,34 +587,17 @@
             byte[] bytes = getCode().getCode();
             int loadIns = CodeByteUtils.getbyte(bytes, lastPCs[2]);
 
-<<<<<<< HEAD
-            if ((((loadIns >= Const.ALOAD_0) && (loadIns <= Const.ALOAD_3)) || (loadIns == Const.ALOAD))
-                    && (CodeByteUtils.getbyte(bytes, lastPCs[3]) == Const.INVOKEVIRTUAL)
-                    && (CodeByteUtils.getbyte(bytes, lastPCs[2]) == loadIns)
-                    && (CodeByteUtils.getbyte(bytes, lastPCs[1]) == Const.IFNULL)
-                    && (CodeByteUtils.getbyte(bytes, lastPCs[0]) == loadIns)
-                    && ((loadIns != Const.ALOAD) || (CodeByteUtils.getbyte(bytes, lastPCs[2] + 1) == CodeByteUtils
-                            .getbyte(bytes, lastPCs[0] + 1)))) {
-
-                int brOffset = (loadIns == Const.ALOAD) ? 11 : 10;
-                if ((seen == Const.IFNE) ? CodeByteUtils.getshort(bytes, lastPCs[1] + 1) > brOffset
+            if ((loadIns >= Const.ALOAD_0 && loadIns <= Const.ALOAD_3 || loadIns == Const.ALOAD)
+                    && CodeByteUtils.getbyte(bytes, lastPCs[3]) == Const.INVOKEVIRTUAL
+                    && CodeByteUtils.getbyte(bytes, lastPCs[2]) == loadIns
+                    && CodeByteUtils.getbyte(bytes, lastPCs[1]) == Const.IFNULL
+                    && CodeByteUtils.getbyte(bytes, lastPCs[0]) == loadIns && (loadIns != Const.ALOAD || CodeByteUtils
+                            .getbyte(bytes, lastPCs[2] + 1) == CodeByteUtils.getbyte(bytes, lastPCs[0] + 1))) {
+                int brOffset = loadIns == Const.ALOAD ? 11 : 10;
+                if (seen == Const.IFNE ? CodeByteUtils.getshort(bytes, lastPCs[1] + 1) > brOffset
                         : CodeByteUtils.getshort(bytes, lastPCs[1] + 1) == brOffset) {
                     int nextOp = CodeByteUtils.getbyte(bytes, getNextPC());
-                    if ((nextOp != Const.GOTO) && (nextOp != Const.GOTO_W)) {
-=======
-            if ((loadIns >= ALOAD_0 && loadIns <= ALOAD_3 || loadIns == ALOAD)
-                    && CodeByteUtils.getbyte(bytes, lastPCs[3]) == INVOKEVIRTUAL
-                    && CodeByteUtils.getbyte(bytes, lastPCs[2]) == loadIns
-                    && CodeByteUtils.getbyte(bytes, lastPCs[1]) == IFNULL
-                    && CodeByteUtils.getbyte(bytes, lastPCs[0]) == loadIns && (loadIns != ALOAD || CodeByteUtils
-                            .getbyte(bytes, lastPCs[2] + 1) == CodeByteUtils.getbyte(bytes, lastPCs[0] + 1))) {
-
-                int brOffset = loadIns == ALOAD ? 11 : 10;
-                if (seen == IFNE ? CodeByteUtils.getshort(bytes, lastPCs[1] + 1) > brOffset
-                        : CodeByteUtils.getshort(bytes, lastPCs[1] + 1) == brOffset) {
-                    int nextOp = CodeByteUtils.getbyte(bytes, getNextPC());
-                    if (nextOp != GOTO && nextOp != GOTO_W) {
->>>>>>> 92dddf01
+                    if (nextOp != Const.GOTO && nextOp != Const.GOTO_W) {
                         ConstantPool pool = getConstantPool();
                         int mpoolIndex = CodeByteUtils.getshort(bytes, lastPCs[3] + 1);
                         ConstantMethodref cmr = (ConstantMethodref) pool.getConstant(mpoolIndex);
@@ -772,12 +615,8 @@
     }
 
     private static boolean isBranchByteCode(int seen) {
-<<<<<<< HEAD
-        return ((seen >= Const.IFEQ) && (seen <= Const.GOTO)) || (seen == Const.IFNULL) || (seen == Const.IFNONNULL)
-                || (seen == Const.GOTO_W);
-=======
-        return seen >= IFEQ && seen <= GOTO || seen == IFNULL || seen == IFNONNULL || seen == GOTO_W;
->>>>>>> 92dddf01
+        return seen >= Const.IFEQ && seen <= Const.GOTO || seen == Const.IFNULL || seen == Const.IFNONNULL
+                || seen == Const.GOTO_W;
     }
 
     private SPPUserValue sawInvokeStatic() {
@@ -805,17 +644,10 @@
                 checkForArrayParameter(stack.getStackItem(offset));
             }
         } else if (Values.SLASHED_JAVA_LANG_STRING.equals(className) && "format".equals(methodName)
-<<<<<<< HEAD
-                && (stack.getStackDepth() >= 2)) {
-            OpcodeStack.Item item = stack.getStackItem(1);
-            String format = (String) item.getConstant();
-            if ((format != null) && !format.contains("%")) {
-=======
                 && stack.getStackDepth() >= 2) {
             OpcodeStack.Item item = stack.getStackItem(1);
             String format = (String) item.getConstant();
             if (format != null && !format.contains("%")) {
->>>>>>> 92dddf01
                 bugReporter.reportBug(new BugInstance(this, BugType.SPP_STATIC_FORMAT_STRING.name(), NORMAL_PRIORITY)
                         .addClass(this).addMethod(this).addSourceLine(this));
             }
@@ -826,11 +658,7 @@
                 if (stack.getStackDepth() >= 1) {
                     OpcodeStack.Item itm = stack.getStackItem(0);
                     String toStringSig = itm.getSignature();
-<<<<<<< HEAD
-                    if ((toStringSig != null) && toStringSig.contains("/ToStringStyle")) {
-=======
                     if (toStringSig != null && toStringSig.contains("/ToStringStyle")) {
->>>>>>> 92dddf01
                         bugReporter.reportBug(new BugInstance(this, BugType.SPP_WRONG_COMMONS_TO_STRING_OBJECT.name(),
                                 NORMAL_PRIORITY).addClass(this).addMethod(this).addSourceLine(this));
                     }
@@ -888,17 +716,10 @@
 
     private void bitSetSilliness(String methodName) {
         if (("clear".equals(methodName) || "flip".equals(methodName) || "get".equals(methodName)
-<<<<<<< HEAD
-                || "set".equals(methodName)) && (stack.getStackDepth() > 0)) {
-            OpcodeStack.Item item = stack.getStackItem(0);
-            Object o = item.getConstant();
-            if ((o instanceof Integer) && (((Integer) o).intValue() < 0)) {
-=======
                 || "set".equals(methodName)) && stack.getStackDepth() > 0) {
             OpcodeStack.Item item = stack.getStackItem(0);
             Object o = item.getConstant();
             if (o instanceof Integer && ((Integer) o).intValue() < 0) {
->>>>>>> 92dddf01
                 bugReporter.reportBug(new BugInstance(this, BugType.SPP_NEGATIVE_BITSET_ITEM.name(), NORMAL_PRIORITY)
                         .addClass(this).addMethod(this).addSourceLine(this));
             }
@@ -987,11 +808,7 @@
                 OpcodeStack.Item item = stack.getStackItem(1);
                 SPPUserValue uv = (SPPUserValue) item.getUserValue();
 
-<<<<<<< HEAD
-                if ((uv != null) && (uv.getMethod() == SPPMethod.IGNORECASE)) {
-=======
                 if (uv != null && uv.getMethod() == SPPMethod.IGNORECASE) {
->>>>>>> 92dddf01
                     bugReporter.reportBug(new BugInstance(this, BugType.SPP_USELESS_CASING.name(), NORMAL_PRIORITY)
                             .addClass(this).addMethod(this).addSourceLine(this));
                 }
@@ -1136,11 +953,7 @@
         if (("get".equals(methodName) || "getProperty".equals(methodName)) && stack.getStackDepth() > 1) {
             OpcodeStack.Item item = stack.getStackItem(1);
             SPPUserValue uv = (SPPUserValue) item.getUserValue();
-<<<<<<< HEAD
-            if ((uv != null) && (uv.getMethod() == SPPMethod.GETPROPERTIES)) {
-=======
             if (uv != null && uv.getMethod() == SPPMethod.GETPROPERTIES) {
->>>>>>> 92dddf01
                 bugReporter.reportBug(new BugInstance(this, BugType.SPP_USE_GETPROPERTY.name(), NORMAL_PRIORITY)
                         .addClass(this).addMethod(this).addSourceLine(this));
             }
@@ -1164,11 +977,7 @@
             if ("next".equals(method) && stack.getStackDepth() >= 1) {
                 OpcodeStack.Item item = stack.getStackItem(0);
                 SPPUserValue uv = (SPPUserValue) item.getUserValue();
-<<<<<<< HEAD
-                if ((uv != null) && (uv.getMethod() == SPPMethod.ITERATOR)) {
-=======
                 if (uv != null && uv.getMethod() == SPPMethod.ITERATOR) {
->>>>>>> 92dddf01
                     bugReporter.reportBug(new BugInstance(this, BugType.SPP_USE_GET0.name(), NORMAL_PRIORITY)
                             .addClass(this).addMethod(this).addSourceLine(this));
                 }
@@ -1239,20 +1048,12 @@
             if (Values.CONSTRUCTOR.equals(methodName)) {
                 String signature = getSigConstantOperand();
                 if (SignatureBuilder.SIG_INT_TO_VOID.equals(signature)) {
-<<<<<<< HEAD
-                    if ((lastOpcode == Const.BIPUSH) && (stack.getStackDepth() > 0)) {
-=======
-                    if (lastOpcode == BIPUSH && stack.getStackDepth() > 0) {
->>>>>>> 92dddf01
+                    if (lastOpcode == Const.BIPUSH && stack.getStackDepth() > 0) {
                         OpcodeStack.Item item = stack.getStackItem(0);
                         Object o = item.getConstant();
                         if (o instanceof Integer) {
                             int parm = ((Integer) o).intValue();
-<<<<<<< HEAD
-                            if ((parm > 32) && (parm < 127) && (parm != 64) && (parm != 48) && ((parm % 5) != 0)) {
-=======
                             if (parm > 32 && parm < 127 && parm != 64 && parm != 48 && parm % 5 != 0) {
->>>>>>> 92dddf01
                                 bugReporter.reportBug(
                                         new BugInstance(this, BugType.SPP_NO_CHAR_SB_CTOR.name(), LOW_PRIORITY)
                                                 .addClass(this).addMethod(this).addSourceLine(this));
@@ -1273,11 +1074,7 @@
             Object constant = item.getConstant();
             if (constant instanceof Double) {
                 double v = ((Double) constant).doubleValue();
-<<<<<<< HEAD
-                if ((v != 0.0) && (v != 1.0)) {
-=======
                 if (v != 0.0 && v != 1.0) {
->>>>>>> 92dddf01
                     bugReporter.reportBug(
                             new BugInstance(this, BugType.SPP_USE_BIGDECIMAL_STRING_CTOR.name(), NORMAL_PRIORITY)
                                     .addClass(this).addMethod(this).addSourceLine(this));
@@ -1292,13 +1089,8 @@
 
             Field[] fields = getClassContext().getJavaClass().getFields();
             for (Field f : fields) {
-<<<<<<< HEAD
-                if (((f.getAccessFlags() & (Const.ACC_FINAL | Const.ACC_STATIC)) == (Const.ACC_FINAL
-                        | Const.ACC_STATIC)) && Values.SIG_JAVA_LANG_STRING.equals(f.getSignature())) {
-=======
-                if ((f.getAccessFlags() & (Constants.ACC_FINAL | Constants.ACC_STATIC)) == (Constants.ACC_FINAL
-                        | Constants.ACC_STATIC) && Values.SIG_JAVA_LANG_STRING.equals(f.getSignature())) {
->>>>>>> 92dddf01
+                if ((f.getAccessFlags() & (Const.ACC_FINAL | Const.ACC_STATIC)) == (Const.ACC_FINAL | Const.ACC_STATIC)
+                        && Values.SIG_JAVA_LANG_STRING.equals(f.getSignature())) {
                     ConstantValue cv = f.getConstantValue();
                     if (cv != null) {
                         int cvIndex = cv.getConstantValueIndex();
