--- conflicted
+++ resolved
@@ -262,21 +262,6 @@
                 case Const.INVOKEINTERFACE:
                     userValue = sawInvokeInterface();
                 break;
-<<<<<<< HEAD
-                case Const.IFNULL:
-                case Const.IFNONNULL:
-                    if (stack.getStackDepth() > 0) {
-                        OpcodeStack.Item itm = stack.getStackItem(0);
-                        JavaClass cls = itm.getJavaClass();
-                        if ((cls != null) && optionalClasses.contains(cls.getClassName())) {
-                            bugReporter.reportBug(new BugInstance(this, BugType.SPP_NULL_CHECK_ON_OPTIONAL.name(), NORMAL_PRIORITY).addClass(this)
-                                    .addMethod(this).addSourceLine(this));
-                        }
-
-                    }
-                break;
-=======
->>>>>>> ccfa3321
 
                 case Const.IF_ICMPEQ:
                 case Const.IF_ICMPGE:
