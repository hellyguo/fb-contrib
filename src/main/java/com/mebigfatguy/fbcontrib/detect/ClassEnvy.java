/*
 * fb-contrib - Auxiliary detectors for Java programs
 * Copyright (C) 2005-2018 Dave Brosius
 *
 * This library is free software; you can redistribute it and/or
 * modify it under the terms of the GNU Lesser General Public
 * License as published by the Free Software Foundation; either
 * version 2.1 of the License, or (at your option) any later version.
 *
 * This library is distributed in the hope that it will be useful,
 * but WITHOUT ANY WARRANTY; without even the implied warranty of
 * MERCHANTABILITY or FITNESS FOR A PARTICULAR PURPOSE.  See the GNU
 * Lesser General Public License for more details.
 *
 * You should have received a copy of the GNU Lesser General Public
 * License along with this library; if not, write to the Free Software
 * Foundation, Inc., 59 Temple Place, Suite 330, Boston, MA  02111-1307  USA
 */
package com.mebigfatguy.fbcontrib.detect;

import java.util.Arrays;
import java.util.BitSet;
import java.util.Comparator;
import java.util.HashMap;
import java.util.Map;
import java.util.Set;

import org.apache.bcel.Const;
import org.apache.bcel.Repository;
import org.apache.bcel.classfile.Code;
import org.apache.bcel.classfile.JavaClass;
import org.apache.bcel.classfile.LineNumberTable;
import org.apache.bcel.classfile.Method;

import com.mebigfatguy.fbcontrib.utils.BugType;
import com.mebigfatguy.fbcontrib.utils.OpcodeUtils;
import com.mebigfatguy.fbcontrib.utils.SignatureUtils;
import com.mebigfatguy.fbcontrib.utils.UnmodifiableSet;
import com.mebigfatguy.fbcontrib.utils.Values;

import edu.umd.cs.findbugs.BugInstance;
import edu.umd.cs.findbugs.BugReporter;
import edu.umd.cs.findbugs.BytecodeScanningDetector;
import edu.umd.cs.findbugs.OpcodeStack;
import edu.umd.cs.findbugs.ba.ClassContext;
import edu.umd.cs.findbugs.internalAnnotations.DottedClassName;

/**
 * finds methods that excessively use methods from another class. This probably means these methods should be defined in that other class.
 */
public class ClassEnvy extends BytecodeScanningDetector {

    private static final double DEFAULT_ENVY_PERCENT = 0.90;
    private static final int DEFAULT_MIN_ENVY = 5;

    private static final String ENVY_PERCENT_PROPERTY = "fb-contrib.ce.percent";
    private static final Set<String> ignorableInterfaces = UnmodifiableSet.create(
    // @formatter:off
			"java.io.Serializable", "java.lang.Cloneable", "java.lang.Comparable"
	// @formatter:on
    );

    private static final Comparator<Map.Entry<String, BitSet>> ACCESS_COUNT_COMPARATOR = new Comparator<Map.Entry<String, BitSet>>() {
        @Override
        public int compare(final Map.Entry<String, BitSet> entry1, final Map.Entry<String, BitSet> entry2) {
            return entry2.getValue().cardinality() - entry1.getValue().cardinality();
        }
    };

    private final BugReporter bugReporter;
    private OpcodeStack stack;
    private String packageName;
    private String clsName;
    private String parentClassName;
    private Map<String, BitSet> clsAccessCount;
    private int thisClsAccessCount;
    private String methodName;
    private boolean methodIsStatic;
    private double envyPercent;
    private int minEnvy;

    /**
     * constructs a CE detector given the reporter to report bugs on
     *
     * @param bugReporter
     *            the sync of bug reports
     */
    public ClassEnvy(final BugReporter bugReporter) {
        this.bugReporter = bugReporter;

        try {
            String percent = System.getProperty(ENVY_PERCENT_PROPERTY, String.valueOf(DEFAULT_ENVY_PERCENT));
            envyPercent = Double.parseDouble(percent);
        } catch (NumberFormatException nfe) {
            envyPercent = DEFAULT_ENVY_PERCENT;
        }

        Integer min = Integer.getInteger("ENVY_MIN_PROPERTY", DEFAULT_MIN_ENVY);
        if (min != null) {
            minEnvy = min.intValue();
        }
    }

    /**
     * overrides the visitor to collect package and class names
     *
     * @param classContext
     *            the context object that holds the JavaClass being parsed
     */
    @Override
    public void visitClassContext(final ClassContext classContext) {
        try {
            JavaClass cls = classContext.getJavaClass();
            packageName = cls.getPackageName();
            clsName = cls.getClassName();
            parentClassName = cls.getSuperclassName();
            stack = new OpcodeStack();
            super.visitClassContext(classContext);
        } finally {
            stack = null;
            clsAccessCount = null;
            packageName = null;
            clsName = null;
            parentClassName = null;
        }
    }

    /**
     * overrides the visitor to check whether the method is static
     *
     * @param obj
     *            the method currently being parsed
     */
    @Override
    public void visitMethod(final Method obj) {
        methodName = obj.getName();
        methodIsStatic = obj.isStatic();
    }

    /**
     * overrides the visitor to look for the method that uses another class the most, and if it exceeds the threshold reports it
     *
     * @param obj
     *            the code that is currently being parsed
     */
    @Override
    @SuppressWarnings("unchecked")
    public void visitCode(final Code obj) {
        stack.resetForMethodEntry(this);
        thisClsAccessCount = 0;
        if (Values.STATIC_INITIALIZER.equals(methodName)) {
            return;
        }

        clsAccessCount = new HashMap<>();
        super.visitCode(obj);

        if (clsAccessCount.isEmpty()) {
            return;
        }
        Map.Entry<String, BitSet>[] envies = clsAccessCount.entrySet().toArray(new Map.Entry[clsAccessCount.size()]);
        Arrays.sort(envies, ACCESS_COUNT_COMPARATOR);

        Map.Entry<String, BitSet> bestEnvyEntry = envies[0];
        int bestEnvyCount = bestEnvyEntry.getValue().cardinality();
        if (bestEnvyCount < minEnvy) {
            return;
        }

        double bestPercent = ((double) bestEnvyCount) / ((double) (bestEnvyCount + thisClsAccessCount));

        if (bestPercent > envyPercent) {
            String bestEnvy = bestEnvyEntry.getKey();
            if (implementsCommonInterface(bestEnvy)) {
                return;
            }

            bugReporter.reportBug(new BugInstance(this, BugType.CE_CLASS_ENVY.name(), NORMAL_PRIORITY).addClass(this).addMethod(this)
                    .addSourceLineRange(this, 0, obj.getCode().length - 1).addString(bestEnvy));
        }
    }

    /**
     * overrides the visitor to look for method calls, and populate a class access count map based on the owning class of methods called.
     *
     * @param seen
     *            the opcode currently being parsed
     */
    @Override
    public void sawOpcode(final int seen) {
        try {
            stack.precomputation(this);

            if (OpcodeUtils.isStandardInvoke(seen)) {
                String calledClass = getClassConstantOperand().replace('/', '.');

                if (seen == Const.INVOKEINTERFACE) {
                    int parmCount = SignatureUtils.getNumParameters(this.getSigConstantOperand());
                    if (!countClassAccess(parmCount)) {
                        countClassAccess(calledClass);
                    }
                } else {
                    countClassAccess(calledClass);
                }
            } else if (seen == Const.PUTFIELD) {
                countClassAccess(1);
            } else if (seen == Const.GETFIELD) {
                countClassAccess(0);
<<<<<<< HEAD
            } else if ((seen == Const.ALOAD_0) && (!methodIsStatic)) {
=======
            } else if ((seen == PUTSTATIC) || (seen == GETSTATIC)) {
                countClassAccess(getDottedClassConstantOperand());
            } else if ((seen == ALOAD_0) && (!methodIsStatic)) {
>>>>>>> c41cfdc9
                countClassAccess(clsName);
            }
        } finally {
            stack.sawOpcode(this, seen);
        }
    }

    /**
     * return whether or not a class implements a common or marker interface
     *
     * @param name
     *            the class name to check
     *
     * @return if this class implements a common or marker interface
     */
    private boolean implementsCommonInterface(String name) {
        try {
            JavaClass cls = Repository.lookupClass(name);
            JavaClass[] infs = cls.getAllInterfaces();

            for (JavaClass inf : infs) {
                String infName = inf.getClassName();
                if (ignorableInterfaces.contains(infName)) {
                    continue;
                }
                if (infName.startsWith("java.")) {
                    return true;
                }
            }
            return false;

        } catch (ClassNotFoundException cnfe) {
            bugReporter.reportMissingClass(cnfe);
            return true;
        }
    }

    /**
     * increment the count of class access of the class on the stack
     *
     * @param classAtStackIndex
     *            the position on the stack of the class in question
     *
     * @return true if the class is counted
     */
    private boolean countClassAccess(final int classAtStackIndex) {
        String calledClass;

        try {
            if (stack.getStackDepth() > classAtStackIndex) {
                OpcodeStack.Item itm = stack.getStackItem(classAtStackIndex);
                JavaClass cls = itm.getJavaClass();
                if (cls != null) {
                    calledClass = cls.getClassName();
                    countClassAccess(calledClass);
                    return true;
                }
            }
        } catch (ClassNotFoundException cfne) {
            bugReporter.reportMissingClass(cfne);
        }

        return false;
    }

    /**
     * increment the count of class access of the specified class if it is in a similar package to the caller, and is not general purpose
     *
     * @param calledClass
     *            the class to check
     */
    private void countClassAccess(final @DottedClassName String calledClass) {
        if (calledClass.equals(clsName) || isAssociatedClass(calledClass)) {
            if (getPrevOpcode(1) != ALOAD_0) {
                thisClsAccessCount++;
            }
        } else {
            String calledPackage = SignatureUtils.getPackageName(calledClass);
            if (SignatureUtils.similarPackages(calledPackage, packageName, 2) && !generalPurpose(calledClass)) {
                BitSet lineNumbers = clsAccessCount.get(calledClass);
                if (lineNumbers == null) {
                    lineNumbers = new BitSet();
                    addLineNumber(lineNumbers);
                    clsAccessCount.put(calledClass, lineNumbers);
                } else {
                    addLineNumber(lineNumbers);
                }
            }
        }
    }

    /**
     * returns whether the called class is an inner class, or super class of the current class
     *
     * @param calledClass
     *            the class to check
     * @return if the class is related to this class
     */
    private boolean isAssociatedClass(@DottedClassName String calledClass) {
        if (calledClass.equals(parentClassName)) {
            return true;
        }

        if (calledClass.length() <= clsName.length()) {
            return false;
        }
        int innerMarkPos = calledClass.indexOf('$', clsName.length());
        if (innerMarkPos < 0) {
            innerMarkPos = calledClass.indexOf('.', clsName.length());
            if (innerMarkPos < 0) {
                return false;
            }
        }

        String topClass = calledClass.substring(0, innerMarkPos);
        return topClass.equals(clsName) || calledClass.substring(innerMarkPos + 1).startsWith("access");
    }

    /**
     * add the current line number to a set of line numbers
     *
     * @param lineNumbers
     *            the current set of line numbers
     */
    private void addLineNumber(BitSet lineNumbers) {
        LineNumberTable lnt = getCode().getLineNumberTable();
        if (lnt == null) {
            lineNumbers.set(-lineNumbers.size());
        } else {
            int line = lnt.getSourceLine(getPC());
            if (line < 0) {
                lineNumbers.set(lineNumbers.size());
            } else {
                lineNumbers.set(line);
            }
        }
    }

    /**
     * checks to see if the specified class is a built in class, or implements a simple interface
     *
     * @param className
     *            the class in question
     *
     * @return whether or not the class is general purpose
     */
    @edu.umd.cs.findbugs.annotations.SuppressFBWarnings(value = "EXS_EXCEPTION_SOFTENING_RETURN_FALSE", justification = "No other simple way to determine whether class exists")
    private boolean generalPurpose(final String className) {

        if (className.startsWith("java.") || className.startsWith("javax.")) {
            return true;
        }

        try {
            JavaClass cls = Repository.lookupClass(className);
            JavaClass[] infs = cls.getAllInterfaces();
            for (JavaClass inf : infs) {
                String infName = inf.getClassName();
                if ("java.io.Serializable".equals(infName) || "java.lang.Cloneable".equals(infName) || "java.lang.Comparable".equals(infName)
                        || "java.lang.Runnable".equals(infName)) {
                    continue;
                }
                if (infName.startsWith("java.lang.") || infName.startsWith("javax.lang.")) {
                    return true;
                }
            }
            JavaClass[] sups = cls.getSuperClasses();
            for (JavaClass sup : sups) {
                String supName = sup.getClassName();
                if (Values.DOTTED_JAVA_LANG_OBJECT.equals(supName) || Values.DOTTED_JAVA_LANG_EXCEPTION.equals(supName)
                        || Values.DOTTED_JAVA_LANG_RUNTIMEEXCEPTION.equals(supName) || "java.lang.Throwable".equals(supName)) {
                    continue;
                }
                if (supName.startsWith("java.lang.") || supName.startsWith("javax.lang.")) {
                    return true;
                }
            }
        } catch (ClassNotFoundException cfne) {
            bugReporter.reportMissingClass(cfne);
            return true;
        }

        return false;
    }
}<|MERGE_RESOLUTION|>--- conflicted
+++ resolved
@@ -206,13 +206,9 @@
                 countClassAccess(1);
             } else if (seen == Const.GETFIELD) {
                 countClassAccess(0);
-<<<<<<< HEAD
-            } else if ((seen == Const.ALOAD_0) && (!methodIsStatic)) {
-=======
             } else if ((seen == PUTSTATIC) || (seen == GETSTATIC)) {
                 countClassAccess(getDottedClassConstantOperand());
-            } else if ((seen == ALOAD_0) && (!methodIsStatic)) {
->>>>>>> c41cfdc9
+            } else if ((seen == Const.ALOAD_0) && (!methodIsStatic)) {
                 countClassAccess(clsName);
             }
         } finally {
