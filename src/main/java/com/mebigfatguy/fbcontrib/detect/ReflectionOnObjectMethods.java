/*
 * fb-contrib - Auxiliary detectors for Java programs
 * Copyright (C) 2005-2017 Dave Brosius
 *
 * This library is free software; you can redistribute it and/or
 * modify it under the terms of the GNU Lesser General Public
 * License as published by the Free Software Foundation; either
 * version 2.1 of the License, or (at your option) any later version.
 *
 * This library is distributed in the hope that it will be useful,
 * but WITHOUT ANY WARRANTY; without even the implied warranty of
 * MERCHANTABILITY or FITNESS FOR A PARTICULAR PURPOSE.  See the GNU
 * Lesser General Public License for more details.
 *
 * You should have received a copy of the GNU Lesser General Public
 * License along with this library; if not, write to the Free Software
 * Foundation, Inc., 59 Temple Place, Suite 330, Boston, MA  02111-1307  USA
 */
package com.mebigfatguy.fbcontrib.detect;

import java.util.HashMap;
import java.util.Map;
import java.util.Set;

<<<<<<< HEAD
import org.apache.bcel.Const;
=======
import javax.annotation.Nullable;

>>>>>>> 21478363
import org.apache.bcel.classfile.Code;
import org.apache.bcel.classfile.JavaClass;
import org.apache.bcel.classfile.Method;

import com.mebigfatguy.fbcontrib.utils.BugType;
import com.mebigfatguy.fbcontrib.utils.RegisterUtils;
import com.mebigfatguy.fbcontrib.utils.SignatureBuilder;
import com.mebigfatguy.fbcontrib.utils.SignatureUtils;
import com.mebigfatguy.fbcontrib.utils.TernaryPatcher;
import com.mebigfatguy.fbcontrib.utils.UnmodifiableSet;
import com.mebigfatguy.fbcontrib.utils.Values;

import edu.umd.cs.findbugs.BugInstance;
import edu.umd.cs.findbugs.BugReporter;
import edu.umd.cs.findbugs.BytecodeScanningDetector;
import edu.umd.cs.findbugs.OpcodeStack;
import edu.umd.cs.findbugs.OpcodeStack.CustomUserValue;
import edu.umd.cs.findbugs.ba.ClassContext;

/**
 * looks for method calls through reflection on methods found in
 * java.lang.Object. As these methods are always available, there's no reason to
 * do this.
 */
@CustomUserValue
public class ReflectionOnObjectMethods extends BytecodeScanningDetector {

<<<<<<< HEAD
	public static final String SIG_STRING_AND_CLASS_ARRAY_TO_METHOD = new SignatureBuilder()
			.withParamTypes(Values.SLASHED_JAVA_LANG_STRING,
					SignatureUtils.toArraySignature(Values.SLASHED_JAVA_LANG_CLASS))
			.withReturnType(Method.class).toString();
=======
    public static final String SIG_STRING_AND_CLASS_ARRAY_TO_METHOD = new SignatureBuilder()
            .withParamTypes(Values.SLASHED_JAVA_LANG_STRING, SignatureUtils.toArraySignature(Values.SLASHED_JAVA_LANG_CLASS)).withReturnType(Method.class)
            .toString();
>>>>>>> 21478363

	private static final Set<String> objectSigs = UnmodifiableSet.create(
			// "clone()", // clone is declared protected
			"equals(Ljava/lang/Object;)", "finalize()", "getClass()", "hashCode()", "notify()", "notifyAll()",
			"toString()", "wait", "wait(J)", "wait(JI)");

	private final BugReporter bugReporter;
	private OpcodeStack stack;
	private Map<Integer, String[]> localClassTypes;
	private Map<String, String[]> fieldClassTypes;
	/**
	 * This object is not thread-safe, but can be reused, provided that all
	 * necessary fields are overwritten.
	 */
	private final SignatureBuilder sigWithoutReturn = new SignatureBuilder().withoutReturnType();

	/**
	 * constructs a ROOM detector given the reporter to report bugs on
	 *
	 * @param bugReporter
	 *            the sync of bug reports
	 */
	public ReflectionOnObjectMethods(BugReporter bugReporter) {
		this.bugReporter = bugReporter;
	}

<<<<<<< HEAD
	/**
	 * implements the visitor to create the stack and local and field maps for Class
	 * arrays to be used for getting the reflection method
	 *
	 * @param classContext
	 *            the context object of the currently parse class
	 */
	@Override
	public void visitClassContext(ClassContext classContext) {
		try {
			stack = new OpcodeStack();
			localClassTypes = new HashMap<Integer, String[]>();
			fieldClassTypes = new HashMap<String, String[]>();
			JavaClass cls = classContext.getJavaClass();
			Method staticInit = findStaticInitializer(cls);
			if (staticInit != null) {
				setupVisitorForClass(cls);
				doVisitMethod(staticInit);
			}
=======
    /**
     * implements the visitor to create the stack and local and field maps for Class arrays to be used for getting the reflection method
     *
     * @param classContext
     *            the context object of the currently parse class
     */
    @Override
    public void visitClassContext(ClassContext classContext) {
        try {
            stack = new OpcodeStack();
            localClassTypes = new HashMap<>();
            fieldClassTypes = new HashMap<>();
            JavaClass cls = classContext.getJavaClass();
            Method staticInit = findStaticInitializer(cls);
            if (staticInit != null) {
                setupVisitorForClass(cls);
                doVisitMethod(staticInit);
            }
>>>>>>> 21478363

			super.visitClassContext(classContext);
		} finally {
			stack = null;
			localClassTypes = null;
			fieldClassTypes = null;
		}
	}

	/**
	 * implements the visitor to reset the opcode stack and clear the local variable
	 * map@
	 *
	 * @param obj
	 *            the context object of the currently parsed code block
	 */
	@Override
	public void visitCode(Code obj) {
		stack.resetForMethodEntry(this);
		localClassTypes.clear();
		super.visitCode(obj);
	}

	/**
	 * implements the visitor to look for calls that invoke a method through
	 * reflection where the method is defined in java.lang.Object
	 *
	 * @param seen
	 *            the currently parsed opcode
	 */
	@Override
	public void sawOpcode(int seen) {
		Integer arraySize = null;
		String[] loadedTypes = null;

		try {
			stack.precomputation(this);

			switch (seen) {
			case Const.ANEWARRAY: {
				if (Values.SLASHED_JAVA_LANG_CLASS.equals(getClassConstantOperand()) && (stack.getStackDepth() >= 1)) {
					OpcodeStack.Item item = stack.getStackItem(0);
					arraySize = (Integer) item.getConstant();
				}
			}
				break;

			case Const.AASTORE: {
				if (stack.getStackDepth() >= 3) {
					OpcodeStack.Item arrayItem = stack.getStackItem(2);
					String[] arrayTypes = (String[]) arrayItem.getUserValue();
					if (arrayTypes != null) {
						OpcodeStack.Item valueItem = stack.getStackItem(0);
						String type = (String) valueItem.getConstant();
						if (type != null) {
							OpcodeStack.Item indexItem = stack.getStackItem(1);
							Integer index = (Integer) indexItem.getConstant();
							if (index != null) {
								arrayTypes[index.intValue()] = type;
							}
						}
					}
				}
			}
				break;

			case Const.PUTFIELD:
			case Const.PUTSTATIC: {
				String name = getNameConstantOperand();
				if (stack.getStackDepth() >= 1) {
					OpcodeStack.Item item = stack.getStackItem(0);
					String[] arrayTypes = (String[]) item.getUserValue();
					if (arrayTypes != null) {
						fieldClassTypes.put(name, arrayTypes);
						return;
					}
				}
				fieldClassTypes.remove(name);
			}
				break;

			case Const.GETFIELD:
			case Const.GETSTATIC: {
				String name = getNameConstantOperand();
				loadedTypes = fieldClassTypes.get(name);
			}
				break;

			case Const.ASTORE_0:
			case Const.ASTORE_1:
			case Const.ASTORE_2:
			case Const.ASTORE_3:
			case Const.ASTORE: {
				Integer reg = Integer.valueOf(RegisterUtils.getAStoreReg(this, seen));
				if (stack.getStackDepth() >= 1) {
					OpcodeStack.Item item = stack.getStackItem(0);
					String[] arrayTypes = (String[]) item.getUserValue();
					if (arrayTypes != null) {
						localClassTypes.put(reg, arrayTypes);
						return;
					}
				}
				localClassTypes.remove(reg);
			}
				break;

			case Const.ALOAD_0:
			case Const.ALOAD_1:
			case Const.ALOAD_2:
			case Const.ALOAD_3:
			case Const.ALOAD: {
				int reg = RegisterUtils.getAStoreReg(this, seen);
				loadedTypes = localClassTypes.get(Integer.valueOf(reg));
			}
				break;

			case Const.INVOKEVIRTUAL: {
				String cls = getClassConstantOperand();
				if (Values.SLASHED_JAVA_LANG_CLASS.equals(cls)) {
					String method = getNameConstantOperand();
					if ("getMethod".equals(method)) {
						String sig = getSigConstantOperand();
						if (SIG_STRING_AND_CLASS_ARRAY_TO_METHOD.equals(sig) && (stack.getStackDepth() >= 2)) {
							OpcodeStack.Item clsArgs = stack.getStackItem(0);
							String[] arrayTypes = (String[]) clsArgs.getUserValue();
							if ((arrayTypes != null) || clsArgs.isNull()) {
								OpcodeStack.Item methodItem = stack.getStackItem(1);
								String methodName = (String) methodItem.getConstant();
								if (methodName != null) {
									String reflectionSig = sigWithoutReturn.withMethodName(methodName)
											.withParamTypes(arrayTypes).build();
									if (objectSigs.contains(reflectionSig)) {
										loadedTypes = (arrayTypes == null) ? new String[0] : arrayTypes;
									}
								}
							}
						}
					}
				} else if ("java/lang/reflect/Method".equals(cls)) {
					String method = getNameConstantOperand();
					if ("invoke".equals(method) && (stack.getStackDepth() >= 3)) {
						OpcodeStack.Item methodItem = stack.getStackItem(2);
						String[] arrayTypes = (String[]) methodItem.getUserValue();
						if (arrayTypes != null) {
							bugReporter
									.reportBug(new BugInstance(this, BugType.ROOM_REFLECTION_ON_OBJECT_METHODS.name(),
											NORMAL_PRIORITY).addClass(this).addMethod(this).addSourceLine(this));
						}
					}
				}
			}
				break;

			default:
				break;
			}
		} finally {
			TernaryPatcher.pre(stack, seen);
			stack.sawOpcode(this, seen);
			TernaryPatcher.post(stack, seen);

			if (stack.getStackDepth() >= 1) {
				if (arraySize != null) {
					OpcodeStack.Item item = stack.getStackItem(0);
					item.setUserValue(new String[arraySize.intValue()]);
				} else if (loadedTypes != null) {
					OpcodeStack.Item item = stack.getStackItem(0);
					item.setUserValue(loadedTypes);
				}
			}
		}
	}

<<<<<<< HEAD
	/**
	 * finds the method that is the static initializer for the class
	 *
	 * @param cls
	 *            the class to find the initializer for
	 *
	 * @return the Method of the static initializer or null if this class has none
	 */
	private static Method findStaticInitializer(JavaClass cls) {
		Method[] methods = cls.getMethods();
		for (Method m : methods) {
			if (Values.STATIC_INITIALIZER.equals(m.getName())) {
				return m;
			}
		}
=======
    /**
     * finds the method that is the static initializer for the class
     *
     * @param cls
     *            the class to find the initializer for
     *
     * @return the Method of the static initializer or null if this class has none
     */
    @Nullable
    private static Method findStaticInitializer(JavaClass cls) {
        Method[] methods = cls.getMethods();
        for (Method m : methods) {
            if (Values.STATIC_INITIALIZER.equals(m.getName())) {
                return m;
            }
        }
>>>>>>> 21478363

		return null;
	}
}<|MERGE_RESOLUTION|>--- conflicted
+++ resolved
@@ -22,12 +22,9 @@
 import java.util.Map;
 import java.util.Set;
 
-<<<<<<< HEAD
+import javax.annotation.Nullable;
 import org.apache.bcel.Const;
-=======
-import javax.annotation.Nullable;
-
->>>>>>> 21478363
+
 import org.apache.bcel.classfile.Code;
 import org.apache.bcel.classfile.JavaClass;
 import org.apache.bcel.classfile.Method;
@@ -55,16 +52,9 @@
 @CustomUserValue
 public class ReflectionOnObjectMethods extends BytecodeScanningDetector {
 
-<<<<<<< HEAD
-	public static final String SIG_STRING_AND_CLASS_ARRAY_TO_METHOD = new SignatureBuilder()
-			.withParamTypes(Values.SLASHED_JAVA_LANG_STRING,
-					SignatureUtils.toArraySignature(Values.SLASHED_JAVA_LANG_CLASS))
-			.withReturnType(Method.class).toString();
-=======
     public static final String SIG_STRING_AND_CLASS_ARRAY_TO_METHOD = new SignatureBuilder()
             .withParamTypes(Values.SLASHED_JAVA_LANG_STRING, SignatureUtils.toArraySignature(Values.SLASHED_JAVA_LANG_CLASS)).withReturnType(Method.class)
             .toString();
->>>>>>> 21478363
 
 	private static final Set<String> objectSigs = UnmodifiableSet.create(
 			// "clone()", // clone is declared protected
@@ -91,7 +81,6 @@
 		this.bugReporter = bugReporter;
 	}
 
-<<<<<<< HEAD
 	/**
 	 * implements the visitor to create the stack and local and field maps for Class
 	 * arrays to be used for getting the reflection method
@@ -103,34 +92,14 @@
 	public void visitClassContext(ClassContext classContext) {
 		try {
 			stack = new OpcodeStack();
-			localClassTypes = new HashMap<Integer, String[]>();
-			fieldClassTypes = new HashMap<String, String[]>();
+            localClassTypes = new HashMap<>();
+            fieldClassTypes = new HashMap<>();
 			JavaClass cls = classContext.getJavaClass();
 			Method staticInit = findStaticInitializer(cls);
 			if (staticInit != null) {
 				setupVisitorForClass(cls);
 				doVisitMethod(staticInit);
 			}
-=======
-    /**
-     * implements the visitor to create the stack and local and field maps for Class arrays to be used for getting the reflection method
-     *
-     * @param classContext
-     *            the context object of the currently parse class
-     */
-    @Override
-    public void visitClassContext(ClassContext classContext) {
-        try {
-            stack = new OpcodeStack();
-            localClassTypes = new HashMap<>();
-            fieldClassTypes = new HashMap<>();
-            JavaClass cls = classContext.getJavaClass();
-            Method staticInit = findStaticInitializer(cls);
-            if (staticInit != null) {
-                setupVisitorForClass(cls);
-                doVisitMethod(staticInit);
-            }
->>>>>>> 21478363
 
 			super.visitClassContext(classContext);
 		} finally {
@@ -304,7 +273,6 @@
 		}
 	}
 
-<<<<<<< HEAD
 	/**
 	 * finds the method that is the static initializer for the class
 	 *
@@ -313,6 +281,7 @@
 	 *
 	 * @return the Method of the static initializer or null if this class has none
 	 */
+    @Nullable
 	private static Method findStaticInitializer(JavaClass cls) {
 		Method[] methods = cls.getMethods();
 		for (Method m : methods) {
@@ -320,24 +289,6 @@
 				return m;
 			}
 		}
-=======
-    /**
-     * finds the method that is the static initializer for the class
-     *
-     * @param cls
-     *            the class to find the initializer for
-     *
-     * @return the Method of the static initializer or null if this class has none
-     */
-    @Nullable
-    private static Method findStaticInitializer(JavaClass cls) {
-        Method[] methods = cls.getMethods();
-        for (Method m : methods) {
-            if (Values.STATIC_INITIALIZER.equals(m.getName())) {
-                return m;
-            }
-        }
->>>>>>> 21478363
 
 		return null;
 	}
