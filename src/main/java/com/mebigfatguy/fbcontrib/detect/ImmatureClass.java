--- conflicted
+++ resolved
@@ -36,323 +36,6 @@
  */
 public class ImmatureClass extends BytecodeScanningDetector {
 
-<<<<<<< HEAD
-    private static final Pattern ARG_PATTERN = Pattern.compile("(arg|parm|param)\\d");
-    private static final String PACKAGE_INFO = "package-info";
-
-    private static final int MAX_EMPTY_METHOD_SIZE = 2; // ACONST_NULL, ARETURN
-
-    enum HEStatus {
-        NOT_NEEDED, UNKNOWN, NEEDED
-    };
-
-    enum FieldStatus {
-        NONE, SAW_INSTANCE, REPORTED
-    }
-
-    private BugReporter bugReporter;
-    private FieldStatus fieldStatus = FieldStatus.NONE;
-    private boolean classIsJPAEntity;
-
-    public ImmatureClass(BugReporter reporter) {
-        bugReporter = reporter;
-    }
-
-    /**
-     * overrides the visitor to report on classes without toStrings that have fields
-     *
-     * @param classContext
-     *            the context object of the currently parsed class
-     */
-    @Override
-    public void visitClassContext(ClassContext classContext) {
-        JavaClass cls = classContext.getJavaClass();
-        fieldStatus = FieldStatus.NONE;
-
-        String packageName = cls.getPackageName();
-        if (packageName.isEmpty()) {
-            bugReporter.reportBug(new BugInstance(this, BugType.IMC_IMMATURE_CLASS_NO_PACKAGE.name(), LOW_PRIORITY).addClass(cls));
-        }
-
-        if (!packageName.equals(packageName.toLowerCase(Locale.ENGLISH))) {
-            bugReporter.reportBug(new BugInstance(this, BugType.IMC_IMMATURE_CLASS_UPPER_PACKAGE.name(), LOW_PRIORITY).addClass(cls));
-        }
-
-        String simpleClassName = cls.getClassName();
-        int dotPos = simpleClassName.lastIndexOf('.');
-        if (dotPos >= 0) {
-            simpleClassName = simpleClassName.substring(dotPos + 1);
-        }
-        if (!Character.isUpperCase(simpleClassName.charAt(0)) && (simpleClassName.indexOf(Values.INNER_CLASS_SEPARATOR) < 0)
-                && !PACKAGE_INFO.equals(simpleClassName)) {
-            bugReporter.reportBug(new BugInstance(this, BugType.IMC_IMMATURE_CLASS_LOWER_CLASS.name(), LOW_PRIORITY).addClass(cls));
-        }
-
-        if ((!cls.isAbstract()) && (!cls.isEnum()) && (cls.getClassName().indexOf(Values.INNER_CLASS_SEPARATOR) < 0) && !isTestClass(cls)) {
-
-            try {
-                boolean clsHasRuntimeAnnotation = classHasRuntimeVisibleAnnotation(cls);
-                if (clsHasRuntimeAnnotation) {
-                    classIsJPAEntity = classIsJPAEntity(cls);
-                } else {
-                    classIsJPAEntity = false;
-                }
-                HEStatus heStatus = HEStatus.UNKNOWN;
-
-                checkIDEGeneratedParmNames(cls);
-
-                for (Field f : cls.getFields()) {
-                    if (!f.isStatic() && !f.isSynthetic()) {
-
-                        boolean fieldHasRuntimeAnnotation = fieldHasRuntimeVisibleAnnotation(f);
-                        if (!fieldHasRuntimeAnnotation) {
-                            /* only report one of these, so as not to flood the report */
-                            if (!classIsJPAEntity && !hasMethodInHierarchy(cls, Values.TOSTRING, SignatureBuilder.SIG_VOID_TO_STRING)) {
-                                bugReporter.reportBug(new BugInstance(this, BugType.IMC_IMMATURE_CLASS_NO_TOSTRING.name(), LOW_PRIORITY).addClass(cls));
-                                heStatus = HEStatus.NOT_NEEDED;
-                                break;
-                            }
-                            if (heStatus != HEStatus.NOT_NEEDED) {
-                                String fieldSig = f.getSignature();
-                                if (fieldSig.startsWith(Values.SIG_QUALIFIED_CLASS_PREFIX)) {
-                                    if (!fieldSig.startsWith("Ljava")) {
-                                        JavaClass fieldClass = Repository.lookupClass(SignatureUtils.trimSignature(fieldSig));
-                                        if (!hasMethodInHierarchy(fieldClass, "equals", SignatureBuilder.SIG_OBJECT_TO_BOOLEAN)) {
-                                            heStatus = HEStatus.NOT_NEEDED;
-                                        }
-                                    } else if (!fieldSig.startsWith("Ljava/lang/") && !fieldSig.startsWith("Ljava/util/")) {
-                                        heStatus = HEStatus.NOT_NEEDED;
-                                    }
-                                } else if (!fieldSig.startsWith(Values.SIG_ARRAY_PREFIX)) {
-                                    heStatus = HEStatus.NEEDED;
-                                }
-                            }
-                        } else {
-                            heStatus = HEStatus.NOT_NEEDED;
-                        }
-                    }
-                }
-
-                if (!clsHasRuntimeAnnotation && (heStatus == HEStatus.NEEDED)) {
-                    if (!hasMethodInHierarchy(cls, "equals", SignatureBuilder.SIG_OBJECT_TO_BOOLEAN)) {
-                        bugReporter.reportBug(new BugInstance(this, BugType.IMC_IMMATURE_CLASS_NO_EQUALS.name(), LOW_PRIORITY).addClass(cls));
-                    } else if (!hasMethodInHierarchy(cls, Values.HASHCODE, SignatureBuilder.SIG_VOID_TO_INT)) {
-                        bugReporter.reportBug(new BugInstance(this, BugType.IMC_IMMATURE_CLASS_NO_HASHCODE.name(), LOW_PRIORITY).addClass(cls));
-                    }
-                }
-
-            } catch (ClassNotFoundException cnfe) {
-                bugReporter.reportMissingClass(cnfe);
-            }
-        }
-
-        super.visitClassContext(classContext);
-    }
-
-    @Override
-    public void visitField(Field f) {
-        if (!f.isSynthetic() && (f.getName().indexOf(Values.SYNTHETIC_MEMBER_CHAR) < 0)) {
-            switch (fieldStatus) {
-                case NONE:
-                    if (!f.isStatic()) {
-                        fieldStatus = FieldStatus.SAW_INSTANCE;
-                    }
-                break;
-
-                case SAW_INSTANCE:
-                    if (f.isStatic()) {
-                        bugReporter.reportBug(
-                                new BugInstance(this, BugType.IMC_IMMATURE_CLASS_WRONG_FIELD_ORDER.name(), LOW_PRIORITY).addClass(this).addField(this));
-                        fieldStatus = FieldStatus.REPORTED;
-                    }
-                break;
-
-                case REPORTED:
-                break;
-            }
-        }
-    }
-
-    /**
-     * implements the visitor to check for calls to Throwable.printStackTrace()
-     *
-     * @param seen
-     *            the currently parsed opcode
-     */
-    @Override
-    public void sawOpcode(int seen) {
-        if ((seen == Const.INVOKEVIRTUAL) && "printStackTrace".equals(getNameConstantOperand())
-                && SignatureBuilder.SIG_VOID_TO_VOID.equals(getSigConstantOperand())) {
-            bugReporter.reportBug(new BugInstance(this, BugType.IMC_IMMATURE_CLASS_PRINTSTACKTRACE.name(), NORMAL_PRIORITY).addClass(this).addMethod(this)
-                    .addSourceLine(this));
-        }
-    }
-
-    /**
-     * looks to see if this class (or some class in its hierarchy (besides Object) has implemented the specified method.
-     *
-     * @param cls
-     *            the class to look in
-     * @param methodName
-     *            the method name to look for
-     * @param methodSig
-     *            the method signature to look for
-     *
-     * @return when toString is found
-     *
-     * @throws ClassNotFoundException
-     *             if a super class can't be found
-     */
-    private static boolean hasMethodInHierarchy(JavaClass cls, String methodName, String methodSig) throws ClassNotFoundException {
-        String clsName = cls.getClassName();
-        if (Values.DOTTED_JAVA_LANG_OBJECT.equals(clsName)) {
-            return false;
-        }
-
-        if (Statistics.getStatistics().getMethodStatistics(clsName.replace('.', '/'), methodName, methodSig).getNumBytes() == 0) {
-            return hasMethodInHierarchy(cls.getSuperClass(), methodName, methodSig);
-        }
-        return true;
-    }
-
-    /**
-     * determines if class has a runtime annotation. If it does it is likely to be a singleton, or handled specially where hashCode/equals isn't of importance.
-     *
-     * @param cls
-     *            the class to check
-     *
-     * @return if runtime annotations are found
-     */
-    private static boolean classHasRuntimeVisibleAnnotation(JavaClass cls) {
-        AnnotationEntry[] annotations = cls.getAnnotationEntries();
-        if (annotations != null) {
-            for (AnnotationEntry annotation : annotations) {
-                if (annotation.isRuntimeVisible()) {
-                    return true;
-                }
-            }
-        }
-
-        return false;
-    }
-
-    /**
-     * returns whether this class is a JPA Entity, as such it shouldn't really have a toString()
-     *
-     * @param cls
-     *            the class to check
-     * @return if the class is a jpa entity
-     */
-    private static boolean classIsJPAEntity(JavaClass cls) {
-        AnnotationEntry[] annotations = cls.getAnnotationEntries();
-        if (annotations != null) {
-            for (AnnotationEntry annotation : annotations) {
-                if ("Ljavax/persistence/Entity;".equals(annotation.getAnnotationType())) {
-                    return true;
-                }
-            }
-        }
-
-        return false;
-    }
-
-    /**
-     * looks to see the field has a runtime visible annotation, if it does it might be autowired or some other mechanism attached that makes them less
-     * interesting for a toString call.
-     *
-     * @param f
-     *            the field to check
-     * @return if the field has a runtime visible annotation
-     */
-    private static boolean fieldHasRuntimeVisibleAnnotation(Field f) {
-        AnnotationEntry[] annotations = f.getAnnotationEntries();
-        if (annotations != null) {
-            for (AnnotationEntry annotation : annotations) {
-                if (annotation.isRuntimeVisible()) {
-                    return true;
-                }
-            }
-        }
-
-        return false;
-    }
-
-    /**
-     * checks to see if it this class has unit test related annotations attached to methods
-     *
-     * @param cls
-     *            the class to check
-     * @return if a unit test annotation was found
-     */
-    private static boolean isTestClass(JavaClass cls) {
-        for (Method m : cls.getMethods()) {
-            for (AnnotationEntry entry : m.getAnnotationEntries()) {
-                String type = entry.getAnnotationType();
-                if (type.startsWith("Lorg/junit/") || type.startsWith("Lorg/testng/")) {
-                    return true;
-                }
-            }
-        }
-
-        return false;
-    }
-
-    /**
-     * looks for methods that have it's parameters all follow the form arg0, arg1, arg2, or parm0, parm1, parm2 etc, where the method actually has code in it
-     *
-     * @param cls
-     *            the class to check
-     */
-    private void checkIDEGeneratedParmNames(JavaClass cls) {
-        for (Method m : cls.getMethods()) {
-            if (isIDEGeneratedMethodWithCode(m)) {
-                bugReporter.reportBug(new BugInstance(this, BugType.IMC_IMMATURE_CLASS_IDE_GENERATED_PARAMETER_NAMES.name(), NORMAL_PRIORITY).addClass(cls)
-                        .addMethod(cls, m));
-                return;
-            }
-        }
-    }
-
-    private boolean isIDEGeneratedMethodWithCode(Method m) {
-        if (!m.isPublic()) {
-            return false;
-        }
-
-        String name = m.getName();
-        if (Values.CONSTRUCTOR.equals(name) || Values.STATIC_INITIALIZER.equals(name)) {
-            return false;
-        }
-
-        LocalVariableTable lvt = m.getLocalVariableTable();
-        if (lvt == null) {
-            return false;
-        }
-
-        if (m.getCode().getCode().length <= MAX_EMPTY_METHOD_SIZE) {
-            return false;
-        }
-
-        int numArgs = m.getArgumentTypes().length;
-        if (numArgs == 0) {
-            return false;
-        }
-
-        int offset = m.isStatic() ? 0 : 1;
-
-        for (int i = 0; i < numArgs; i++) {
-            LocalVariable lv = lvt.getLocalVariable(offset + i, 0);
-            if ((lv == null) || (lv.getName() == null)) {
-                return false;
-            }
-
-            Matcher ma = ARG_PATTERN.matcher(lv.getName());
-            if (!ma.matches()) {
-                return false;
-            }
-        }
-        return true;
-    }
-=======
 	private static final Pattern ARG_PATTERN = Pattern.compile("(arg|parm|param)\\d");
 	private static final String PACKAGE_INFO = "package-info";
 
@@ -549,7 +232,7 @@
 	 */
 	@Override
 	public void sawOpcode(int seen) {
-		if ((seen == INVOKEVIRTUAL) && "printStackTrace".equals(getNameConstantOperand())
+        if ((seen == Const.INVOKEVIRTUAL) && "printStackTrace".equals(getNameConstantOperand())
 				&& SignatureBuilder.SIG_VOID_TO_VOID.equals(getSigConstantOperand())) {
 			bugReporter
 					.reportBug(new BugInstance(this, BugType.IMC_IMMATURE_CLASS_PRINTSTACKTRACE.name(), NORMAL_PRIORITY)
@@ -721,6 +404,5 @@
 		}
 		return true;
 	}
->>>>>>> bdc9c6d8
 
 }