--- conflicted
+++ resolved
@@ -64,14 +64,8 @@
 
     private static final Set<String> INJECTOR_ANNOTATIONS = UnmodifiableSet.create(
     // @formatter:off
-<<<<<<< HEAD
 			"org.mockito.Mock", "org.springframework.beans.factory.annotation.Autowired"
 	// @formatter:on
-=======
-        "org.mockito.Mock",
-        "org.springframework.beans.factory.annotation.Autowired"
-        // @formatter:on
->>>>>>> 6f2c3c62
     );
 
     private static final String BOOLEAN_TYPE_SIGNATURE = "Ljava/lang/Boolean;";
