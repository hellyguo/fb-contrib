/*
 * fb-contrib - Auxiliary detectors for Java programs
 * Copyright (C) 2005-2017 Dave Brosius
 *
 * This library is free software; you can redistribute it and/or
 * modify it under the terms of the GNU Lesser General Public
 * License as published by the Free Software Foundation; either
 * version 2.1 of the License, or (at your option) any later version.
 *
 * This library is distributed in the hope that it will be useful,
 * but WITHOUT ANY WARRANTY; without even the implied warranty of
 * MERCHANTABILITY or FITNESS FOR A PARTICULAR PURPOSE.  See the GNU
 * Lesser General Public License for more details.
 *
 * You should have received a copy of the GNU Lesser General Public
 * License along with this library; if not, write to the Free Software
 * Foundation, Inc., 59 Temple Place, Suite 330, Boston, MA  02111-1307  USA
 */
package com.mebigfatguy.fbcontrib.detect;

import org.apache.bcel.classfile.Code;

import com.mebigfatguy.fbcontrib.utils.BugType;
import com.mebigfatguy.fbcontrib.utils.OpcodeUtils;
import com.mebigfatguy.fbcontrib.utils.Values;

import edu.umd.cs.findbugs.BugInstance;
import edu.umd.cs.findbugs.BugReporter;
import edu.umd.cs.findbugs.BytecodeScanningDetector;

/**
<<<<<<< HEAD
 * looks for creation of arrays where the contents are Const, or static
 * fields, and the array isn't further modified. These arrays should probably be
 * defined as static fields so the method doesn't constantly recreate the array
 * each time it is called.
=======
 * looks for creation of arrays where the contents are constants, or static fields, and the array isn't further modified. These arrays should probably be
 * defined as static fields so the method doesn't constantly recreate the array each time it is called.
>>>>>>> 30b635fd
 */
public class StaticArrayCreatedInMethod extends BytecodeScanningDetector {
    enum State {
        SEEN_NOTHING, SEEN_ARRAY_SIZE, SEEN_NEWARRAY, SEEN_DUP, SEEN_INDEX, SEEN_LDC, SEEN_INDEX_STORE
    }

    private BugReporter bugReporter;
    private int arraySize;
    private int storeCount;
    private State state;

    public StaticArrayCreatedInMethod(BugReporter bugReporter) {
        this.bugReporter = bugReporter;
    }

    /**
     * implements the visitor by forwarding calls for methods that are the static initializer
     *
     * @param obj
     *            the context object of the currently parsed code block
     */
    @Override
    public void visitCode(Code obj) {
        if (!Values.STATIC_INITIALIZER.equals(getMethodName())) {
            state = State.SEEN_NOTHING;
            super.visitCode(obj);
        }
    }

    /**
     * implements the visitor to look for creation of local arrays using constant values
     *
     * @param seen
     *            the opcode of the currently parsed instruction
     */
    @Override
    public void sawOpcode(int seen) {
        int index;

        switch (state) {
            case SEEN_NOTHING:
                if (seen == BIPUSH) {
                    arraySize = getIntConstant();
                    if (arraySize > 0) {
                        state = State.SEEN_ARRAY_SIZE;
                    }
                } else if ((seen >= ICONST_M1) && (seen <= ICONST_5)) {
                    arraySize = seen - ICONST_M1 - 1;
                    if (arraySize > 0) {
                        state = State.SEEN_ARRAY_SIZE;
                    }
                }
            break;

            case SEEN_ARRAY_SIZE:
                if ((seen == ANEWARRAY) || (seen == NEWARRAY)) {
                    state = State.SEEN_NEWARRAY;
                    storeCount = 0;
                } else {
                    state = State.SEEN_NOTHING;
                }
            break;

            case SEEN_NEWARRAY:
                if (seen == DUP) {
                    state = State.SEEN_DUP;
                } else {
                    state = State.SEEN_NOTHING;
                }
            break;

            case SEEN_DUP:
                if (seen == BIPUSH) {
                    index = getIntConstant();
                } else if ((seen >= ICONST_M1) && (seen <= ICONST_5)) {
                    index = seen - ICONST_M1 - 1;
                } else {
                    state = State.SEEN_NOTHING;
                    return;
                }
                if (index != storeCount) {
                    state = State.SEEN_NOTHING;
                } else {
                    state = State.SEEN_INDEX;
                }
            break;

            case SEEN_INDEX:
                if ((seen == LDC) || (seen == LDC_W)) {
                    state = State.SEEN_LDC;
                } else {
                    state = State.SEEN_NOTHING;
                }
            break;

            case SEEN_LDC:
                if ((seen >= IASTORE) && (seen <= SASTORE)) {
                    if ((++storeCount) == arraySize) {
                        state = State.SEEN_INDEX_STORE;
                    } else {
                        state = State.SEEN_NEWARRAY;
                    }
                }
            break;

            case SEEN_INDEX_STORE:
                if (OpcodeUtils.isAStore(seen)) {
                    bugReporter.reportBug(new BugInstance(this, BugType.SACM_STATIC_ARRAY_CREATED_IN_METHOD.name(),
                            (arraySize < 3) ? LOW_PRIORITY : ((arraySize < 10) ? NORMAL_PRIORITY : HIGH_PRIORITY)).addClass(this).addMethod(this)
                                    .addSourceLine(this, getPC()));
                }
                state = State.SEEN_NOTHING;
            break;
        }
    }
}<|MERGE_RESOLUTION|>--- conflicted
+++ resolved
@@ -29,15 +29,8 @@
 import edu.umd.cs.findbugs.BytecodeScanningDetector;
 
 /**
-<<<<<<< HEAD
  * looks for creation of arrays where the contents are Const, or static
- * fields, and the array isn't further modified. These arrays should probably be
- * defined as static fields so the method doesn't constantly recreate the array
- * each time it is called.
-=======
- * looks for creation of arrays where the contents are constants, or static fields, and the array isn't further modified. These arrays should probably be
  * defined as static fields so the method doesn't constantly recreate the array each time it is called.
->>>>>>> 30b635fd
  */
 public class StaticArrayCreatedInMethod extends BytecodeScanningDetector {
     enum State {
