/*
 * fb-contrib - Auxiliary detectors for Java programs
 * Copyright (C) 2005-2017 Dave Brosius
 *
 * This library is free software; you can redistribute it and/or
 * modify it under the terms of the GNU Lesser General Public
 * License as published by the Free Software Foundation; either
 * version 2.1 of the License, or (at your option) any later version.
 *
 * This library is distributed in the hope that it will be useful,
 * but WITHOUT ANY WARRANTY; without even the implied warranty of
 * MERCHANTABILITY or FITNESS FOR A PARTICULAR PURPOSE.  See the GNU
 * Lesser General Public License for more details.
 *
 * You should have received a copy of the GNU Lesser General Public
 * License along with this library; if not, write to the Free Software
 * Foundation, Inc., 59 Temple Place, Suite 330, Boston, MA  02111-1307  USA
 */
package com.mebigfatguy.fbcontrib.detect;

import java.util.HashMap;
import java.util.Iterator;
import java.util.Map;

<<<<<<< HEAD
import org.apache.bcel.Const;
=======
import javax.annotation.Nullable;

>>>>>>> 21478363
import org.apache.bcel.classfile.Code;

import com.mebigfatguy.fbcontrib.utils.BugType;
import com.mebigfatguy.fbcontrib.utils.RegisterUtils;
import com.mebigfatguy.fbcontrib.utils.ToString;

import edu.umd.cs.findbugs.BugInstance;
import edu.umd.cs.findbugs.BugReporter;
import edu.umd.cs.findbugs.BytecodeScanningDetector;
import edu.umd.cs.findbugs.OpcodeStack;
import edu.umd.cs.findbugs.OpcodeStack.CustomUserValue;
import edu.umd.cs.findbugs.ba.ClassContext;
import edu.umd.cs.findbugs.ba.XField;

/**
 * looks for code that checks to see if a field or local variable is not null,
 * before entering a code block either an if, or while statement, and reassigns
 * that field or variable. It seems that perhaps the guard should check if the
 * field or variable is null.
 */
@CustomUserValue
public class SuspiciousNullGuard extends BytecodeScanningDetector {

	private final BugReporter bugReporter;
	private OpcodeStack stack;
	private Map<Integer, NullGuard> nullGuards;

	/**
	 * constructs a SNG detector given the reporter to report bugs on
	 *
	 * @param bugReporter
	 *            the sync of bug reports
	 */
	public SuspiciousNullGuard(BugReporter bugReporter) {
		this.bugReporter = bugReporter;
	}

	/**
	 * overrides the visitor to initialize and tear down the opcode stack
	 *
	 * @param classContext
	 *            the context object of the currently parsed class
	 */
	@Override
	public void visitClassContext(ClassContext classContext) {
		try {
			stack = new OpcodeStack();
			nullGuards = new HashMap<>();
			super.visitClassContext(classContext);
		} finally {
			stack = null;
		}
	}

	/**
	 * overrides the visitor to reset the stack
	 *
	 * @param obj
	 *            the context object of the currently parsed code block
	 */
	@Override
	public void visitCode(Code obj) {
		stack.resetForMethodEntry(this);
		nullGuards.clear();
		super.visitCode(obj);
	}

	/**
	 * overrides the visitor to look for bad null guards
	 *
	 * @param seen
	 *            the opcode of the currently visited instruction
	 */
	@Override
	public void sawOpcode(int seen) {
		Integer sawALOADReg = null;
		try {
			stack.precomputation(this);

			Integer pc = Integer.valueOf(getPC());
			nullGuards.remove(pc);

			switch (seen) {
			case Const.IFNULL: {
				if (stack.getStackDepth() > 0) {
					OpcodeStack.Item itm = stack.getStackItem(0);
					int reg = itm.getRegisterNumber();
					Integer target = Integer.valueOf(getBranchTarget());
					if (reg >= 0) {
						nullGuards.put(target, new NullGuard(reg, pc.intValue(), itm.getSignature()));
					} else {
						XField xf = itm.getXField();
						Integer sourceFieldReg = (Integer) itm.getUserValue();
						if ((xf != null) && (sourceFieldReg != null)) {
							nullGuards.put(target,
									new NullGuard(xf, sourceFieldReg.intValue(), pc.intValue(), itm.getSignature()));
						}
					}
				}
			}
				break;

			case Const.ASTORE:
			case Const.ASTORE_0:
			case Const.ASTORE_1:
			case Const.ASTORE_2:
			case Const.ASTORE_3: {
				if (stack.getStackDepth() > 0) {
					OpcodeStack.Item itm = stack.getStackItem(0);
					if (!itm.isNull()) {
						NullGuard guard = findNullGuardWithRegister(RegisterUtils.getAStoreReg(this, seen));
						if (guard != null) {
							bugReporter.reportBug(new BugInstance(this, BugType.SNG_SUSPICIOUS_NULL_LOCAL_GUARD.name(),
									NORMAL_PRIORITY).addClass(this).addMethod(this).addSourceLine(this));
							removeNullGuard(guard);
						}
					}
				}
			}
				break;

			case Const.ALOAD:
			case Const.ALOAD_0:
			case Const.ALOAD_1:
			case Const.ALOAD_2:
			case Const.ALOAD_3: {
				NullGuard guard = findNullGuardWithRegister(RegisterUtils.getALoadReg(this, seen));
				if (guard != null) {
					removeNullGuard(guard);
				}
				sawALOADReg = Integer.valueOf(RegisterUtils.getALoadReg(this, seen));
			}
				break;

			case Const.PUTFIELD: {
				if (stack.getStackDepth() <= 1) {
					break;
				}
				OpcodeStack.Item itm = stack.getStackItem(0);
				if (itm.isNull()) {
					break;
				}
				XField xf = getXFieldOperand();
				itm = stack.getStackItem(1);
				Integer fieldSourceReg = (Integer) itm.getUserValue();
				if ((xf != null) && (fieldSourceReg != null)) {
					NullGuard guard = findNullGuardWithField(xf, fieldSourceReg.intValue());
					if (guard != null) {
						bugReporter.reportBug(
								new BugInstance(this, BugType.SNG_SUSPICIOUS_NULL_FIELD_GUARD.name(), NORMAL_PRIORITY)
										.addClass(this).addMethod(this).addSourceLine(this));
						removeNullGuard(guard);
					}
				}
			}
				break;

			case Const.GETFIELD: {
				if (stack.getStackDepth() > 0) {
					XField xf = getXFieldOperand();
					OpcodeStack.Item itm = stack.getStackItem(0);
					Integer fieldSourceReg = (Integer) itm.getUserValue();
					if ((xf != null) && (fieldSourceReg != null)) {
						NullGuard guard = findNullGuardWithField(xf, fieldSourceReg.intValue());
						if (guard != null) {
							removeNullGuard(guard);
						} else {
							sawALOADReg = (Integer) itm.getUserValue();
						}
					}
				}
			}
				break;

			case Const.IFEQ:
			case Const.IFNE:
			case Const.IFLT:
			case Const.IFGE:
			case Const.IFGT:
			case Const.IFLE:
			case Const.IF_ICMPEQ:
			case Const.IF_ICMPNE:
			case Const.IF_ICMPLT:
			case Const.IF_ICMPGE:
			case Const.IF_ICMPGT:
			case Const.IF_ICMPLE:
			case Const.IF_ACMPEQ:
			case Const.IF_ACMPNE:
			case Const.GOTO:
			case Const.GOTO_W:
			case Const.IFNONNULL:
				nullGuards.clear();
				break;
			default:
				break;
			}
		} finally {
			stack.sawOpcode(this, seen);
			if ((sawALOADReg != null) && (stack.getStackDepth() > 0)) {
				OpcodeStack.Item itm = stack.getStackItem(0);
				itm.setUserValue(sawALOADReg);
			}
		}
	}

<<<<<<< HEAD
	private NullGuard findNullGuardWithRegister(int reg) {
		for (NullGuard guard : nullGuards.values()) {
			if (guard.getRegister() == reg) {
				return guard;
			}
		}
=======
    @Nullable
    private NullGuard findNullGuardWithRegister(int reg) {
        for (NullGuard guard : nullGuards.values()) {
            if (guard.getRegister() == reg) {
                return guard;
            }
        }
>>>>>>> 21478363

		return null;
	}

<<<<<<< HEAD
	private NullGuard findNullGuardWithField(XField field, int fieldSourceReg) {
		for (NullGuard guard : nullGuards.values()) {
			if (field.equals(guard.getField()) && (fieldSourceReg == guard.getFieldSourceReg())) {
				return guard;
			}
		}
=======
    @Nullable
    private NullGuard findNullGuardWithField(XField field, int fieldSourceReg) {
        for (NullGuard guard : nullGuards.values()) {
            if (field.equals(guard.getField()) && (fieldSourceReg == guard.getFieldSourceReg())) {
                return guard;
            }
        }
>>>>>>> 21478363

		return null;
	}

	private void removeNullGuard(NullGuard guard) {
		Iterator<NullGuard> it = nullGuards.values().iterator();
		while (it.hasNext()) {
			NullGuard potentialNG = it.next();
			if (potentialNG.equals(guard)) {
				it.remove();
				break;
			}
		}
	}

	static class NullGuard {
		int register;
		XField field;
		int fieldSourceReg;
		int location;
		String signature;

		NullGuard(int reg, int start, String guardSignature) {
			register = reg;
			field = null;
			location = start;
			signature = guardSignature;
		}

		NullGuard(XField xf, int fieldSource, int start, String guardSignature) {
			register = -1;
			field = xf;
			fieldSourceReg = fieldSource;
			location = start;
			signature = guardSignature;
		}

		int getRegister() {
			return register;
		}

		XField getField() {
			return field;
		}

		int getFieldSourceReg() {
			return fieldSourceReg;
		}

		int getLocation() {
			return location;
		}

		String getSignature() {
			return signature;
		}

		@Override
		public String toString() {
			return ToString.build(this);
		}
	}
}<|MERGE_RESOLUTION|>--- conflicted
+++ resolved
@@ -22,12 +22,9 @@
 import java.util.Iterator;
 import java.util.Map;
 
-<<<<<<< HEAD
+import javax.annotation.Nullable;
 import org.apache.bcel.Const;
-=======
-import javax.annotation.Nullable;
-
->>>>>>> 21478363
+
 import org.apache.bcel.classfile.Code;
 
 import com.mebigfatguy.fbcontrib.utils.BugType;
@@ -233,42 +230,24 @@
 		}
 	}
 
-<<<<<<< HEAD
+    @Nullable
 	private NullGuard findNullGuardWithRegister(int reg) {
 		for (NullGuard guard : nullGuards.values()) {
 			if (guard.getRegister() == reg) {
 				return guard;
 			}
 		}
-=======
+
+		return null;
+	}
+
     @Nullable
-    private NullGuard findNullGuardWithRegister(int reg) {
-        for (NullGuard guard : nullGuards.values()) {
-            if (guard.getRegister() == reg) {
-                return guard;
-            }
-        }
->>>>>>> 21478363
-
-		return null;
-	}
-
-<<<<<<< HEAD
 	private NullGuard findNullGuardWithField(XField field, int fieldSourceReg) {
 		for (NullGuard guard : nullGuards.values()) {
 			if (field.equals(guard.getField()) && (fieldSourceReg == guard.getFieldSourceReg())) {
 				return guard;
 			}
 		}
-=======
-    @Nullable
-    private NullGuard findNullGuardWithField(XField field, int fieldSourceReg) {
-        for (NullGuard guard : nullGuards.values()) {
-            if (field.equals(guard.getField()) && (fieldSourceReg == guard.getFieldSourceReg())) {
-                return guard;
-            }
-        }
->>>>>>> 21478363
 
 		return null;
 	}
