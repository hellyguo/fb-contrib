--- conflicted
+++ resolved
@@ -90,19 +90,11 @@
             stack.precomputation(this);
 
             switch (seen) {
-<<<<<<< HEAD
                 case Const.ASTORE:
                 case Const.ASTORE_0:
                 case Const.ASTORE_1:
                 case Const.ASTORE_2:
                 case Const.ASTORE_3:
-=======
-                case ASTORE:
-                case ASTORE_0:
-                case ASTORE_1:
-                case ASTORE_2:
-                case ASTORE_3:
->>>>>>> 6f2c3c62
                     if (stack.getStackDepth() > 0) {
                         LocalVariable lv = getMethod().getLocalVariableTable().getLocalVariable(RegisterUtils.getAStoreReg(this, seen), getNextPC());
                         if (lv != null) {
@@ -113,13 +105,8 @@
                         }
                     }
                 break;
-<<<<<<< HEAD
                 case Const.PUTFIELD:
                 case Const.PUTSTATIC:
-=======
-                case PUTFIELD:
-                case PUTSTATIC:
->>>>>>> 6f2c3c62
                     if (stack.getStackDepth() > 0) {
                         OpcodeStack.Item item = stack.getStackItem(0);
                         String sourceSignature = item.getSignature();
@@ -127,11 +114,7 @@
                         checkSignatures(sourceSignature, targetSignature);
                     }
                 break;
-<<<<<<< HEAD
                 case Const.AASTORE:
-=======
-                case AASTORE:
->>>>>>> 6f2c3c62
                 /*
                  * OpcodeStack.Item arrayref = stack.getStackItem(2); OpcodeStack.Item value =
                  * stack.getStackItem(0);
