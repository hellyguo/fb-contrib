/*
 * fb-contrib - Auxiliary detectors for Java programs
 * Copyright (C) 2005-2018 Dave Brosius
 *
 * This library is free software; you can redistribute it and/or
 * modify it under the terms of the GNU Lesser General Public
 * License as published by the Free Software Foundation; either
 * version 2.1 of the License, or (at your option) any later version.
 *
 * This library is distributed in the hope that it will be useful,
 * but WITHOUT ANY WARRANTY; without even the implied warranty of
 * MERCHANTABILITY or FITNESS FOR A PARTICULAR PURPOSE.  See the GNU
 * Lesser General Public License for more details.
 *
 * You should have received a copy of the GNU Lesser General Public
 * License along with this library; if not, write to the Free Software
 * Foundation, Inc., 59 Temple Place, Suite 330, Boston, MA  02111-1307  USA
 */
package com.mebigfatguy.fbcontrib.detect;

import java.util.ArrayDeque;
import java.util.Deque;
import java.util.HashMap;
import java.util.HashSet;
import java.util.Map;
import java.util.Set;

import javax.annotation.Nullable;

import org.apache.bcel.Const;
import org.apache.bcel.classfile.Code;
import org.apache.bcel.classfile.JavaClass;
import org.apache.bcel.classfile.Method;

import com.mebigfatguy.fbcontrib.utils.BugType;
import com.mebigfatguy.fbcontrib.utils.SignatureUtils;
import com.mebigfatguy.fbcontrib.utils.StopOpcodeParsingException;
import com.mebigfatguy.fbcontrib.utils.Values;

import edu.umd.cs.findbugs.BugInstance;
import edu.umd.cs.findbugs.BugReporter;
import edu.umd.cs.findbugs.BytecodeScanningDetector;
import edu.umd.cs.findbugs.OpcodeStack;
import edu.umd.cs.findbugs.SourceLineAnnotation;
import edu.umd.cs.findbugs.ba.ClassContext;

/**
 * looks for constructors of non final classes that make method calls to non final methods. As these methods could be overridden, the overridden method will be
 * accessing an object that is only partially constructed, perhaps causing problems.
 */
public class PartiallyConstructedObjectAccess extends BytecodeScanningDetector {
    private final BugReporter bugReporter;
    private OpcodeStack stack;
    private Map<Method, Map<Method, SourceLineAnnotation>> methodToCalledMethods;
    private boolean isCtor;

    /**
     * constructs a PCOA detector given the reporter to report bugs on
     *
     * @param bugReporter
     *            the sync of bug reports
     */
    public PartiallyConstructedObjectAccess(final BugReporter bugReporter) {
        this.bugReporter = bugReporter;
    }

    /**
     * implements the visitor to set up the stack and methodToCalledmethods map reports calls to public non final methods from methods called from constructors.
     *
     * @param classContext
     *            the context object of the currently parsed class
     */
    @Override
    public void visitClassContext(final ClassContext classContext) {
        try {
            JavaClass cls = classContext.getJavaClass();
            if (!cls.isFinal()) {
                stack = new OpcodeStack();
                methodToCalledMethods = new HashMap<>();
                super.visitClassContext(classContext);

                if (!methodToCalledMethods.isEmpty()) {
                    reportChainedMethods();
                }
            }
        } finally {
            stack = null;
            methodToCalledMethods = null;
        }
    }

    @Override
    public void visitCode(final Code obj) {
        stack.resetForMethodEntry(this);
        String methodName = getMethodName();
        isCtor = Values.CONSTRUCTOR.equals(methodName);

        if (!Values.STATIC_INITIALIZER.equals(methodName)) {
            Method m = getMethod();
            methodToCalledMethods.put(m, new HashMap<Method, SourceLineAnnotation>());

            try {
                super.visitCode(obj);
                if (methodToCalledMethods.get(m).isEmpty()) {
                    methodToCalledMethods.remove(getMethod());
                }
            } catch (StopOpcodeParsingException e) {
                methodToCalledMethods.remove(getMethod());
            }
        }
    }

    @Override
    public void sawOpcode(int seen) {
        try {
            stack.precomputation(this);

            if ((seen == Const.INVOKEVIRTUAL) || (seen == Const.INVOKEINTERFACE) || (seen == Const.INVOKESPECIAL)) {
                int parmCount = SignatureUtils.getNumParameters(getSigConstantOperand());
                if (stack.getStackDepth() > parmCount) {
                    OpcodeStack.Item itm = stack.getStackItem(parmCount);
                    if (itm.getRegisterNumber() == 0) {
                        JavaClass cls = itm.getJavaClass();
                        if (cls != null) {
                            Method m = findMethod(cls, getNameConstantOperand(), getSigConstantOperand());
<<<<<<< HEAD
                            if ((m != null) && (!m.isFinal())) {
                                if (isCtor && (seen != Const.INVOKESPECIAL)) {
=======
                            if (m != null) {
                                if (isCtor && (seen != INVOKESPECIAL) && !m.isFinal()) {
>>>>>>> f497cfd3
                                    bugReporter.reportBug(new BugInstance(this, BugType.PCOA_PARTIALLY_CONSTRUCTED_OBJECT_ACCESS.name(), NORMAL_PRIORITY)
                                            .addClass(this).addMethod(this).addSourceLine(this, getPC()));
                                    throw new StopOpcodeParsingException();
                                } else {
                                    if (!Values.CONSTRUCTOR.equals(m.getName())) {
                                        Map<Method, SourceLineAnnotation> calledMethods = methodToCalledMethods.get(getMethod());
                                        calledMethods.put(m, SourceLineAnnotation.fromVisitedInstruction(this));
                                    }
                                }
                            }
                        }
                    }
                }
            }
        } catch (ClassNotFoundException cnfe) {
            bugReporter.reportMissingClass(cnfe);
        } finally {
            stack.sawOpcode(this, seen);
        }
    }

    @Nullable
    private static Method findMethod(final JavaClass cls, final String methodName, final String methodSig) {
        Method[] methods = cls.getMethods();
        for (Method m : methods) {
            if (methodName.equals(m.getName()) && methodSig.equals(m.getSignature())) {
                return m;
            }
        }

        return null;
    }

    private void reportChainedMethods() {
        Set<Method> checkedMethods = new HashSet<>();

        JavaClass cls = getClassContext().getJavaClass();
        for (Map.Entry<Method, Map<Method, SourceLineAnnotation>> entry : methodToCalledMethods.entrySet()) {
            Method m = entry.getKey();
            if (Values.CONSTRUCTOR.equals(m.getName())) {
                checkedMethods.clear();
                Deque<SourceLineAnnotation> slas = foundNonPrivateNonFinalInChain(m, checkedMethods);
                if (slas != null) {
                    BugInstance bi = new BugInstance(this, BugType.PCOA_PARTIALLY_CONSTRUCTED_OBJECT_ACCESS.name(), LOW_PRIORITY).addClass(cls).addMethod(cls,
                            m);
                    for (SourceLineAnnotation sla : slas) {
                        bi.addSourceLine(sla);
                    }
                    bugReporter.reportBug(bi);
                }
            }
        }
    }

    @Nullable
    private Deque<SourceLineAnnotation> foundNonPrivateNonFinalInChain(Method m, Set<Method> checkedMethods) {
        Map<Method, SourceLineAnnotation> calledMethods = methodToCalledMethods.get(m);
        if (calledMethods != null) {
            for (Map.Entry<Method, SourceLineAnnotation> entry : calledMethods.entrySet()) {
                Method cm = entry.getKey();
                if (checkedMethods.contains(cm)) {
                    continue;
                }

                if (!cm.isPrivate() && !cm.isFinal()) {
                    Deque<SourceLineAnnotation> slas = new ArrayDeque<>();
                    slas.addLast(entry.getValue());
                    return slas;
                }

                checkedMethods.add(cm);
                Deque<SourceLineAnnotation> slas = foundNonPrivateNonFinalInChain(cm, checkedMethods);
                if (slas != null) {
                    slas.addFirst(entry.getValue());
                    return slas;
                }
            }
        }

        return null;
    }
}<|MERGE_RESOLUTION|>--- conflicted
+++ resolved
@@ -123,13 +123,8 @@
                         JavaClass cls = itm.getJavaClass();
                         if (cls != null) {
                             Method m = findMethod(cls, getNameConstantOperand(), getSigConstantOperand());
-<<<<<<< HEAD
-                            if ((m != null) && (!m.isFinal())) {
-                                if (isCtor && (seen != Const.INVOKESPECIAL)) {
-=======
                             if (m != null) {
-                                if (isCtor && (seen != INVOKESPECIAL) && !m.isFinal()) {
->>>>>>> f497cfd3
+                                if (isCtor && (seen != Const.INVOKESPECIAL) && !m.isFinal()) {
                                     bugReporter.reportBug(new BugInstance(this, BugType.PCOA_PARTIALLY_CONSTRUCTED_OBJECT_ACCESS.name(), NORMAL_PRIORITY)
                                             .addClass(this).addMethod(this).addSourceLine(this, getPC()));
                                     throw new StopOpcodeParsingException();
