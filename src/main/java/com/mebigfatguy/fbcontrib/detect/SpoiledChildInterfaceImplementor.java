--- conflicted
+++ resolved
@@ -152,11 +152,7 @@
 
             if (m.isSynthetic()) {
                 BitSet bytecodeSet = ClassContext.getBytecodeSet(cls, m);
-<<<<<<< HEAD
                 isSyntheticForParentCall = (bytecodeSet != null) && bytecodeSet.get(Const.INVOKESPECIAL);
-=======
-                isSyntheticForParentCall = bytecodeSet != null && bytecodeSet.get(Constants.INVOKESPECIAL);
->>>>>>> 7ee22e3a
             } else {
                 isSyntheticForParentCall = false;
             }
