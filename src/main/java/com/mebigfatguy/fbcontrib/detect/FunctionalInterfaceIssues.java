/*
 * fb-contrib - Auxiliary detectors for Java programs
 * Copyright (C) 2005-2018 Dave Brosius
 *
 * This library is free software; you can redistribute it and/or
 * modify it under the terms of the GNU Lesser General Public
 * License as published by the Free Software Foundation; either
 * version 2.1 of the License, or (at your option) any later version.
 *
 * This library is distributed in the hope that it will be useful,
 * but WITHOUT ANY WARRANTY; without even the implied warranty of
 * MERCHANTABILITY or FITNESS FOR A PARTICULAR PURPOSE.  See the GNU
 * Lesser General Public License for more details.
 *
 * You should have received a copy of the GNU Lesser General Public
 * License along with this library; if not, write to the Free Software
 * Foundation, Inc., 59 Temple Place, Suite 330, Boston, MA  02111-1307  USA
 */
package com.mebigfatguy.fbcontrib.detect;

import java.util.ArrayList;
import java.util.BitSet;
import java.util.HashMap;
import java.util.List;
import java.util.Map;

<<<<<<< HEAD
import org.apache.bcel.Const;
=======
import org.apache.bcel.Constants;
import org.apache.bcel.classfile.Attribute;
>>>>>>> a36f53f9
import org.apache.bcel.classfile.Code;
import org.apache.bcel.classfile.Constant;
import org.apache.bcel.classfile.ConstantInvokeDynamic;
import org.apache.bcel.classfile.ConstantMethodHandle;
import org.apache.bcel.classfile.JavaClass;
import org.apache.bcel.classfile.Method;
import org.apache.bcel.classfile.Unknown;

import com.mebigfatguy.fbcontrib.utils.CodeByteUtils;

import edu.umd.cs.findbugs.BugReporter;
import edu.umd.cs.findbugs.BytecodeScanningDetector;
import edu.umd.cs.findbugs.OpcodeStack;
import edu.umd.cs.findbugs.OpcodeStack.CustomUserValue;
import edu.umd.cs.findbugs.ba.ClassContext;

/**
 * looks for issues around use of @FunctionalInterface classes, especially in use with Streams..
 */
@CustomUserValue
public class FunctionalInterfaceIssues extends BytecodeScanningDetector {

    private BugReporter bugReporter;
    private OpcodeStack stack;
    private Attribute bootstrapAtt;
    private Map<Method, List<FIInfo>> functionalInterfaceInfo;

    public FunctionalInterfaceIssues(BugReporter bugReporter) {
        this.bugReporter = bugReporter;
    }

    @Override
    public void visitClassContext(ClassContext classContext) {
        try {
            JavaClass cls = classContext.getJavaClass();
<<<<<<< HEAD
            if (cls.getMajor() >= Const.MAJOR_1_8) {
                stack = new OpcodeStack();
                functionalInterfaceInfo = new HashMap<>();
                super.visitClassContext(classContext);
=======
            if (cls.getMajor() >= Constants.MAJOR_1_8) {
                bootstrapAtt = getBootstrapAttribute(cls);
                if (bootstrapAtt != null) {
                    stack = new OpcodeStack();
                    functionalInterfaceInfo = new HashMap<>();
                    super.visitClassContext(classContext);

                    for (Map.Entry<Method, List<FIInfo>> entry : functionalInterfaceInfo.entrySet()) {
                        for (FIInfo fii : entry.getValue()) {

                        }
                    }
                }
>>>>>>> a36f53f9
            }
        } finally {
            functionalInterfaceInfo = null;
            bootstrapAtt = null;
            stack = null;
        }
    }

    @Override
    public void visitCode(Code obj) {

        if (prescreen(getMethod())) {
            stack.resetForMethodEntry(this);
            super.visitCode(obj);
        }
    }

    @Override
    public void sawOpcode(int seen) {

        try {
            switch (seen) {
                case Const.INVOKEDYNAMIC:
                    List<FIInfo> fiis = functionalInterfaceInfo.get(getMethod());
                    if (fiis == null) {
                        fiis = new ArrayList<>();
                        functionalInterfaceInfo.put(getMethod(), fiis);
                    }

                    ConstantInvokeDynamic cid = (ConstantInvokeDynamic) getConstantRefOperand();

                    ConstantMethodHandle cmh = getMethodHandle(cid.getBootstrapMethodAttrIndex());
                    FIInfo fii = new FIInfo(getPC(), cid.getBootstrapMethodAttrIndex());
                    fiis.add(fii);
                break;

            }
        } finally {
            stack.sawOpcode(this, seen);
        }
    }

    /**
     * looks for methods that contain a INVOKEDYNAMIC opcodes
     *
     * @param method
     *            the context object of the current method
     * @return if the class uses synchronization
     */
    private boolean prescreen(Method method) {
        BitSet bytecodeSet = getClassContext().getBytecodeSet(method);
        return (bytecodeSet != null) && (bytecodeSet.get(Const.INVOKEDYNAMIC));
    }

    private Attribute getBootstrapAttribute(JavaClass cls) {
        for (Attribute att : cls.getAttributes()) {
            if ("BootstrapMethods".equals(att.getName())) {
                return att;
            }
        }

        return null;
    }

    private ConstantMethodHandle getMethodHandle(int bootstrapIndex) {
        int offset = bootstrapIndex * 6;
        byte[] attBytes = ((Unknown) bootstrapAtt).getBytes();
        int methodRefIndex = CodeByteUtils.getshort(attBytes, offset += 2);
        int numArgs = CodeByteUtils.getshort(attBytes, offset += 2);
        for (int i = 0; i < numArgs; i++) {
            int arg = CodeByteUtils.getshort(attBytes, offset += 2);
            Constant c = getConstantPool().getConstant(arg);
            if (c instanceof ConstantMethodHandle) {
                return (ConstantMethodHandle) c;
            }
        }

        return null;
    }

    class FIInfo {
        private int pc;
        private int bootstrapId;

        public FIInfo(int pc, int bootstrapId) {
            this.pc = pc;
            this.bootstrapId = bootstrapId;
        }
    }
}<|MERGE_RESOLUTION|>--- conflicted
+++ resolved
@@ -24,12 +24,8 @@
 import java.util.List;
 import java.util.Map;
 
-<<<<<<< HEAD
 import org.apache.bcel.Const;
-=======
-import org.apache.bcel.Constants;
 import org.apache.bcel.classfile.Attribute;
->>>>>>> a36f53f9
 import org.apache.bcel.classfile.Code;
 import org.apache.bcel.classfile.Constant;
 import org.apache.bcel.classfile.ConstantInvokeDynamic;
@@ -65,13 +61,7 @@
     public void visitClassContext(ClassContext classContext) {
         try {
             JavaClass cls = classContext.getJavaClass();
-<<<<<<< HEAD
             if (cls.getMajor() >= Const.MAJOR_1_8) {
-                stack = new OpcodeStack();
-                functionalInterfaceInfo = new HashMap<>();
-                super.visitClassContext(classContext);
-=======
-            if (cls.getMajor() >= Constants.MAJOR_1_8) {
                 bootstrapAtt = getBootstrapAttribute(cls);
                 if (bootstrapAtt != null) {
                     stack = new OpcodeStack();
@@ -84,7 +74,6 @@
                         }
                     }
                 }
->>>>>>> a36f53f9
             }
         } finally {
             functionalInterfaceInfo = null;
