--- conflicted
+++ resolved
@@ -148,12 +148,7 @@
             break;
 
             case NORMAL:
-<<<<<<< HEAD
                 if ((m.getAccessFlags() & Const.ACC_SYNTHETIC) == 0) {
-                    stack.resetForMethodEntry(this);
-=======
-                if ((m.getAccessFlags() & ACC_SYNTHETIC) == 0) {
->>>>>>> 34eed6a9
                     super.visitCode(obj);
                     break;
                 }
