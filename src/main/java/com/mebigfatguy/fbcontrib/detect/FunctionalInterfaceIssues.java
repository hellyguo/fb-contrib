--- conflicted
+++ resolved
@@ -39,11 +39,7 @@
 import org.apache.bcel.classfile.ConstantPool;
 import org.apache.bcel.classfile.JavaClass;
 import org.apache.bcel.classfile.Method;
-<<<<<<< HEAD
-=======
-import org.apache.bcel.classfile.Unknown;
 import org.apache.bcel.generic.Type;
->>>>>>> 64e1ebca
 
 import com.mebigfatguy.fbcontrib.utils.BugType;
 import com.mebigfatguy.fbcontrib.utils.FQMethod;
@@ -158,8 +154,12 @@
                     if (numParms < 1 || numParms > 2) {
                         functionalInterfaceInfo.remove(m.getName());
                     } else {
-<<<<<<< HEAD
-                        isParmLambda = numParms == 2;
+                        Type t = m.getReturnType();
+                        if (!t.getSignature().startsWith("L")) {
+                            // javac generates a lambda for your to do unboxing, so don't report
+                            functionalInterfaceInfo.remove(m.getName());
+                        } else {
+                            isParmLambda = numParms == 2;
                         if (isParmLambda) {
                             Iterator<FIInfo> it = fiis.iterator();
                             while (it.hasNext()) {
@@ -174,39 +174,12 @@
                                 functionalInterfaceInfo.remove(getMethod().getName());
                                 return;
                             }
-                        }
-                        try {
-                            anonState = AnonState.SEEN_NOTHING;
-                            super.visitCode(obj);
-                        } catch (StopOpcodeParsingException e) {
-=======
-                        Type t = m.getReturnType();
-                        if (!t.getSignature().startsWith("L")) {
-                            // javac generates a lambda for your to do unboxing, so don't report
-                            functionalInterfaceInfo.remove(m.getName());
-                        } else {
-                            isParmLambda = numParms == 2;
-                            if (isParmLambda) {
-                                Iterator<FIInfo> it = fiis.iterator();
-                                while (it.hasNext()) {
-                                    FIInfo fi = it.next();
-                                    if (!fi.getMethod().isStatic()) {
-                                        it.remove();
-                                    }
-                                }
-
-                                if (fiis.isEmpty()) {
-                                    isParmLambda = false;
-                                    functionalInterfaceInfo.remove(getMethod().getName());
-                                    return;
-                                }
                             }
                             try {
                                 anonState = AnonState.SEEN_NOTHING;
                                 super.visitCode(obj);
                             } catch (StopOpcodeParsingException e) {
                             }
->>>>>>> 64e1ebca
                         }
                     }
                 }
@@ -238,11 +211,7 @@
                     break;
 
                 case SEEN_ALOAD_0:
-<<<<<<< HEAD
                     if ((seen == Const.INVOKEVIRTUAL) || (seen == Const.INVOKEINTERFACE)) {
-=======
-                    if (seen == INVOKEVIRTUAL || seen == INVOKEINTERFACE) {
->>>>>>> 64e1ebca
                         String signature = getSigConstantOperand();
                         if (signature.startsWith("()")) {
                             anonState = AnonState.SEEN_INVOKE;
@@ -250,11 +219,7 @@
                             functionalInterfaceInfo.remove(getMethod().getName());
                             throw new StopOpcodeParsingException();
                         }
-<<<<<<< HEAD
                     } else if ((seen == Const.ARETURN) && (getPC() == 1)) {
-=======
-                    } else if (seen == ARETURN && getPC() == 1) {
->>>>>>> 64e1ebca
                         List<FIInfo> infos = functionalInterfaceInfo.get(getMethod().getName());
                         if (infos != null) {
                             Iterator<FIInfo> it = infos.iterator();
@@ -285,11 +250,7 @@
                     break;
 
                 case SEEN_ALOAD_1:
-<<<<<<< HEAD
                     if ((seen == Const.INVOKEVIRTUAL) || (seen == Const.INVOKEINTERFACE)) {
-=======
-                    if (seen == INVOKEVIRTUAL || seen == INVOKEINTERFACE) {
->>>>>>> 64e1ebca
                         String clsName = getClassConstantOperand();
                         String methodName = getNameConstantOperand();
                         if (clsName.startsWith("java/lang/")
@@ -344,12 +305,8 @@
 
                         int lastOp = getPrevOpcode(1);
                         FIInfo fii = new FIInfo(getMethod(), SourceLineAnnotation.fromVisitedInstruction(this),
-<<<<<<< HEAD
                                 (lastOp == Const.GETFIELD) || (lastOp == Const.GETSTATIC)
                                         || OpcodeUtils.isALoad(lastOp));
-=======
-                                lastOp == GETFIELD || lastOp == GETSTATIC || OpcodeUtils.isALoad(lastOp));
->>>>>>> 64e1ebca
                         fiis.add(fii);
                     }
                     break;
@@ -451,19 +408,7 @@
 
     @Nullable
     private ConstantMethodHandle getMethodHandle(int bootstrapIndex) {
-<<<<<<< HEAD
         BootstrapMethod bsMethod = bootstrapAtt.getBootstrapMethods()[bootstrapIndex];
-=======
-        byte[] attBytes = ((Unknown) bootstrapAtt).getBytes();
-
-        int offset = 2; // num methods
-        for (int i = 0; i < bootstrapIndex; i++) {
-            offset += 2; // method ref
-            int numArgs = CodeByteUtils.getshort(attBytes, offset);
-            offset += 2 + numArgs * 2;
-        }
-        offset += 2; // method ref
->>>>>>> 64e1ebca
 
         for (int arg : bsMethod.getBootstrapArguments()) {
             Constant c = getConstantPool().getConstant(arg);
@@ -477,11 +422,7 @@
 
     @Nullable
     private String getAnonymousName(ConstantMethodHandle cmh) {
-<<<<<<< HEAD
         if (cmh == null || cmh.getReferenceKind() != Const.REF_invokeStatic) {
-=======
-        if (cmh == null || cmh.getReferenceKind() != REF_invokeStatic) {
->>>>>>> 64e1ebca
             return null;
         }
 
