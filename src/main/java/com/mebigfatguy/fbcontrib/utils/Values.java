/*
 * fb-contrib - Auxiliary detectors for Java programs
 * Copyright (C) 2005-2017 Dave Brosius
 *
 * This library is free software; you can redistribute it and/or
 * modify it under the terms of the GNU Lesser General Public
 * License as published by the Free Software Foundation; either
 * version 2.1 of the License, or (at your option) any later version.
 *
 * This library is distributed in the hope that it will be useful,
 * but WITHOUT ANY WARRANTY; without even the implied warranty of
 * MERCHANTABILITY or FITNESS FOR A PARTICULAR PURPOSE.  See the GNU
 * Lesser General Public License for more details.
 *
 * You should have received a copy of the GNU Lesser General Public
 * License along with this library; if not, write to the Free Software
 * Foundation, Inc., 59 Temple Place, Suite 330, Boston, MA  02111-1307  USA
 */
package com.mebigfatguy.fbcontrib.utils;

import org.apache.bcel.Const;
import org.apache.bcel.generic.Type;

import edu.umd.cs.findbugs.BytecodeScanningDetector;
import edu.umd.cs.findbugs.internalAnnotations.DottedClassName;
import edu.umd.cs.findbugs.internalAnnotations.SlashedClassName;

/**
 * a class holding common Const used throughout fb-contrib
 */
public final class Values {

    public static final Integer NEGATIVE_ONE = Integer.valueOf(-1);
    public static final Integer ZERO = Integer.valueOf(0);
    public static final Integer ONE = Integer.valueOf(1);
    public static final Integer TWO = Integer.valueOf(2);
    public static final Integer THREE = Integer.valueOf(3);
    public static final Integer FOUR = Integer.valueOf(4);
    public static final Integer FIVE = Integer.valueOf(5);
    public static final Integer SIX = Integer.valueOf(6);
    public static final Integer SEVEN = Integer.valueOf(7);
    public static final Integer EIGHT = Integer.valueOf(8);

    public static final String CONSTRUCTOR = "<init>";
    public static final String STATIC_INITIALIZER = "<clinit>";
    public static final String TOSTRING = "toString";
    public static final String HASHCODE = "hashCode";

    public static final String SIG_PRIMITIVE_BOOLEAN = Type.BOOLEAN.getSignature();
    public static final String SIG_PRIMITIVE_CHAR = Type.CHAR.getSignature();
    public static final String SIG_PRIMITIVE_FLOAT = Type.FLOAT.getSignature();
    public static final String SIG_PRIMITIVE_DOUBLE = Type.DOUBLE.getSignature();
    public static final String SIG_PRIMITIVE_BYTE = Type.BYTE.getSignature();
    public static final String SIG_PRIMITIVE_SHORT = Type.SHORT.getSignature();
    public static final String SIG_PRIMITIVE_INT = Type.INT.getSignature();
    public static final String SIG_PRIMITIVE_LONG = Type.LONG.getSignature();
    public static final String SIG_VOID = Type.VOID.getSignature();
    public static final String SIG_GENERIC_TEMPLATE = "T";
    public static final String SIG_QUALIFIED_CLASS_PREFIX = "L";
    public static final String SIG_QUALIFIED_CLASS_SUFFIX = ";";
    public static final char SIG_QUALIFIED_CLASS_SUFFIX_CHAR = ';';
    public static final String SIG_ARRAY_PREFIX = "[";
    public static final String SIG_ARRAY_OF_ARRAYS_PREFIX = "[[";

    @DottedClassName
    public static final String DOTTED_JAVA_LANG_OBJECT = "java.lang.Object";
    @DottedClassName
    public static final String DOTTED_JAVA_LANG_STRING = "java.lang.String";
    @DottedClassName
    public static final String DOTTED_JAVA_LANG_CLASS = "java.lang.Class";
    @DottedClassName
    public static final String DOTTED_JAVA_LANG_THROWABLE = "java.lang.Throwable";
    @DottedClassName
    public static final String DOTTED_JAVA_LANG_EXCEPTION = "java.lang.Exception";
    @DottedClassName
    public static final String DOTTED_JAVA_LANG_RUNTIMEEXCEPTION = "java.lang.RuntimeException";
    @DottedClassName
    public static final String DOTTED_JAVA_LANG_ERROR = "java.lang.Error";
    @DottedClassName
    public static final String DOTTED_JAVA_LANG_INTEGER = "java.lang.Integer";
    @DottedClassName
    public static final String DOTTED_JAVA_LANG_STRINGBUILDER = "java.lang.StringBuilder";

    @SlashedClassName
    public static final String SLASHED_JAVA_LANG_OBJECT = "java/lang/Object";
    public static final String SIG_JAVA_LANG_OBJECT = SIG_QUALIFIED_CLASS_PREFIX + SLASHED_JAVA_LANG_OBJECT + SIG_QUALIFIED_CLASS_SUFFIX_CHAR;
    @SlashedClassName
    public static final String SLASHED_JAVA_LANG_STRING = "java/lang/String";
    public static final String SIG_JAVA_LANG_STRING = SIG_QUALIFIED_CLASS_PREFIX + SLASHED_JAVA_LANG_STRING + SIG_QUALIFIED_CLASS_SUFFIX_CHAR;
    @SlashedClassName
    public static final String SLASHED_JAVA_LANG_STRINGBUILDER = "java/lang/StringBuilder";
    @SlashedClassName
    public static final String SLASHED_JAVA_LANG_STRINGBUFFER = "java/lang/StringBuffer";
    @SlashedClassName
    public static final String SLASHED_JAVA_LANG_CLASS = "java/lang/Class";
    @SlashedClassName
    public static final String SLASHED_JAVA_LANG_THROWABLE = "java/lang/Throwable";
    @SlashedClassName
    public static final String SLASHED_JAVA_LANG_EXCEPTION = "java/lang/Exception";
    @SlashedClassName
    public static final String SLASHED_JAVA_LANG_RUNTIMEEXCEPTION = "java/lang/RuntimeException";
    @SlashedClassName
    public static final String SLASHED_JAVA_LANG_ERROR = "java/lang/Error";
    @SlashedClassName
    public static final String SLASHED_JAVA_LANG_INTEGER = "java/lang/Integer";
    @SlashedClassName
    public static final String SLASHED_JAVA_LANG_LONG = "java/lang/Long";
    @SlashedClassName
    public static final String SLASHED_JAVA_LANG_FLOAT = "java/lang/Float";
    @SlashedClassName
    public static final String SLASHED_JAVA_LANG_DOUBLE = "java/lang/Double";
    @SlashedClassName
    public static final String SLASHED_JAVA_LANG_SHORT = "java/lang/Short";
    @SlashedClassName
    public static final String SLASHED_JAVA_LANG_BYTE = "java/lang/Byte";
    @SlashedClassName
    public static final String SLASHED_JAVA_LANG_CHARACTER = "java/lang/Character";
    @SlashedClassName
    public static final String SLASHED_JAVA_LANG_BOOLEAN = "java/lang/Boolean";
    public static final String SIG_JAVA_LANG_BOOLEAN = SIG_QUALIFIED_CLASS_PREFIX + SLASHED_JAVA_LANG_BOOLEAN + SIG_QUALIFIED_CLASS_SUFFIX_CHAR;
    @SlashedClassName
    public static final String SLASHED_JAVA_UTIL_COMPARATOR = "java/util/Comparator";
    @SlashedClassName
    public static final String SLASHED_JAVA_UTIL_COLLECTION = "java/util/Collection";
    @SlashedClassName
    public static final String SLASHED_JAVA_UTIL_LIST = "java/util/List";
    @SlashedClassName
    public static final String SLASHED_JAVA_UTIL_SET = "java/util/Set";
    @SlashedClassName
    public static final String SLASHED_JAVA_UTIL_MAP = "java/util/Map";
    @SlashedClassName
    public static final String SLASHED_JAVA_UTIL_QUEUE = "java/util/Queue";
    @SlashedClassName
    public static final String SLASHED_JAVA_UTIL_UUID = "java/util/UUID";

<<<<<<< HEAD
    public static final Integer JAVA_1_1 = Integer.valueOf(Const.MAJOR_1_1);
    public static final Integer JAVA_5 = Integer.valueOf(Const.MAJOR_1_5);
=======
    public static final char INNER_CLASS_SEPARATOR = '$';
    public static final char SYNTHETIC_MEMBER_CHAR = '$';

    public static final Integer JAVA_1_1 = Integer.valueOf(Constants.MAJOR_1_1);
    public static final Integer JAVA_5 = Integer.valueOf(Constants.MAJOR_1_5);
>>>>>>> ff4a812a

    public static final Integer NORMAL_BUG_PRIORITY = Integer.valueOf(BytecodeScanningDetector.NORMAL_PRIORITY);
    public static final Integer LOW_BUG_PRIORITY = Integer.valueOf(BytecodeScanningDetector.LOW_PRIORITY);

    public static final String WHITESPACE_COMMA_SPLIT = "\\s*,\\s*";

    private Values() {
    }
}<|MERGE_RESOLUTION|>--- conflicted
+++ resolved
@@ -133,16 +133,11 @@
     @SlashedClassName
     public static final String SLASHED_JAVA_UTIL_UUID = "java/util/UUID";
 
-<<<<<<< HEAD
-    public static final Integer JAVA_1_1 = Integer.valueOf(Const.MAJOR_1_1);
-    public static final Integer JAVA_5 = Integer.valueOf(Const.MAJOR_1_5);
-=======
     public static final char INNER_CLASS_SEPARATOR = '$';
     public static final char SYNTHETIC_MEMBER_CHAR = '$';
 
-    public static final Integer JAVA_1_1 = Integer.valueOf(Constants.MAJOR_1_1);
-    public static final Integer JAVA_5 = Integer.valueOf(Constants.MAJOR_1_5);
->>>>>>> ff4a812a
+    public static final Integer JAVA_1_1 = Integer.valueOf(Const.MAJOR_1_1);
+    public static final Integer JAVA_5 = Integer.valueOf(Const.MAJOR_1_5);
 
     public static final Integer NORMAL_BUG_PRIORITY = Integer.valueOf(BytecodeScanningDetector.NORMAL_PRIORITY);
     public static final Integer LOW_BUG_PRIORITY = Integer.valueOf(BytecodeScanningDetector.LOW_PRIORITY);
