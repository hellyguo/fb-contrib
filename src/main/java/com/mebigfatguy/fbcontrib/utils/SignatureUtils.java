--- conflicted
+++ resolved
@@ -391,12 +391,7 @@
     }
 
     /**
-<<<<<<< HEAD
      * returns a slashed or dotted class name into a signature, like java/lang/String -- Ljava/lang/String; Primitives and arrays are accepted.
-=======
-     * returns a slashed or dotted class name into a signature, like java/lang/String -- Ljava/lang/String;
-     * Primitives and arrays are accepted. An empty or null string will result in an empty string.
->>>>>>> ac25dc92
      *
      * @param className
      *            the class name to convert
@@ -439,11 +434,10 @@
         return buffer.toString();
     }
 
-<<<<<<< HEAD
     public static boolean isAppendableStringClassName(String className) {
         return Values.SLASHED_JAVA_LANG_STRINGBUILDER.equals(className) || Values.SLASHED_JAVA_LANG_STRINGBUFFER.equals(className);
     }
-=======
+
     /**
      * Eclipse makes weird class signatures.
      */
@@ -451,5 +445,4 @@
         return (sig.length() > startIndex) && (ECLIPSE_WEIRD_SIG_CHARS.indexOf(sig.charAt(startIndex)) >= 0);
     }
 
->>>>>>> ac25dc92
 }