/*
 * fb-contrib - Auxiliary detectors for Java programs
 * Copyright (C) 2005-2018 Dave Brosius
 *
 * This library is free software; you can redistribute it and/or
 * modify it under the terms of the GNU Lesser General Public
 * License as published by the Free Software Foundation; either
 * version 2.1 of the License, or (at your option) any later version.
 *
 * This library is distributed in the hope that it will be useful,
 * but WITHOUT ANY WARRANTY; without even the implied warranty of
 * MERCHANTABILITY or FITNESS FOR A PARTICULAR PURPOSE.  See the GNU
 * Lesser General Public License for more details.
 *
 * You should have received a copy of the GNU Lesser General Public
 * License along with this library; if not, write to the Free Software
 * Foundation, Inc., 59 Temple Place, Suite 330, Boston, MA  02111-1307  USA
 */
package com.mebigfatguy.fbcontrib.utils;

import java.util.ArrayList;
import java.util.Collections;
import java.util.HashMap;
import java.util.Iterator;
import java.util.LinkedHashMap;
import java.util.List;
import java.util.Map;
import java.util.Set;
import java.util.regex.Pattern;

import javax.annotation.Nullable;
import org.apache.bcel.Const;

import org.apache.bcel.classfile.JavaClass;
import org.apache.bcel.classfile.Method;
import org.apache.bcel.generic.Type;

import edu.umd.cs.findbugs.ba.generic.GenericSignatureParser;
import edu.umd.cs.findbugs.internalAnnotations.DottedClassName;
import edu.umd.cs.findbugs.internalAnnotations.SlashedClassName;

/**
 * a collection of static methods for parsing signatures to find information out about them
 */
public final class SignatureUtils {

    public static final Set<String> PRIMITIVE_TYPES = UnmodifiableSet.create(Values.SIG_PRIMITIVE_BYTE, Values.SIG_PRIMITIVE_SHORT, Values.SIG_PRIMITIVE_INT,
            Values.SIG_PRIMITIVE_LONG, Values.SIG_PRIMITIVE_CHAR, Values.SIG_PRIMITIVE_FLOAT, Values.SIG_PRIMITIVE_DOUBLE, Values.SIG_PRIMITIVE_BOOLEAN,
            Values.SIG_VOID, "", null);

    private static final Set<String> TWO_SLOT_TYPES = UnmodifiableSet.create(Values.SIG_PRIMITIVE_LONG, Values.SIG_PRIMITIVE_DOUBLE);

    private static final Pattern CLASS_COMPONENT_DELIMITER = Pattern.compile("\\$");
    private static final Pattern ANONYMOUS_COMPONENT = Pattern.compile("^[1-9][0-9]{0,9}$");
    private static final String ECLIPSE_WEIRD_SIG_CHARS = "!+";

    private static final Map<String, String> PRIMITIVE_NAME_TO_SIG = new HashMap<>();
    static {
        PRIMITIVE_NAME_TO_SIG.put("boolean", "B");
        PRIMITIVE_NAME_TO_SIG.put("short", "S");
        PRIMITIVE_NAME_TO_SIG.put("int", "I");
        PRIMITIVE_NAME_TO_SIG.put("long", "J");
        PRIMITIVE_NAME_TO_SIG.put("char", "C");
        PRIMITIVE_NAME_TO_SIG.put("float", "F");
        PRIMITIVE_NAME_TO_SIG.put("double", "D");
        PRIMITIVE_NAME_TO_SIG.put("boolean", "Z");
    }

    /**
     * private to reinforce the helper status of the class
     */
    private SignatureUtils() {
    }

    public static boolean isInheritedMethod(JavaClass cls, String methodName, String signature) throws ClassNotFoundException {
        JavaClass[] infs = cls.getAllInterfaces();
        if (findInheritedMethod(infs, methodName, signature) != null) {
            return true;
        }

        JavaClass[] supers = cls.getSuperClasses();
        for (int i = 0; i < supers.length; i++) {
            if (Values.DOTTED_JAVA_LANG_OBJECT.equals(supers[i].getClassName())) {
                supers[i] = null;
            }
        }
        return findInheritedMethod(supers, methodName, signature) != null;
    }

    /**
     * parses the package name from a fully qualified class name
     *
     * @param className
     *            the class in question
     *
     * @return the package of the class
     */
    public static String getPackageName(final String className) {
        int dotPos = className.lastIndexOf('.');
        if (dotPos < 0) {
            return "";
        }
        return className.substring(0, dotPos);
    }

    /**
     * returns whether or not the two packages have the same first 'depth' parts, if they exist
     *
     * @param packName1
     *            the first package to check
     * @param packName2
     *            the second package to check
     * @param depth
     *            the number of package parts to check
     *
     * @return if they are similar
     */
    public static boolean similarPackages(String packName1, String packName2, int depth) {
        if (depth == 0) {
            return true;
        }

        String dottedPackName1 = packName1.replace('/', '.');
        String dottedPackName2 = packName2.replace('/', '.');

        int dot1 = dottedPackName1.indexOf('.');
        int dot2 = dottedPackName2.indexOf('.');
        if (dot1 < 0) {
            return (dot2 < 0);
        } else if (dot2 < 0) {
            return false;
        }

        String s1 = dottedPackName1.substring(0, dot1);
        String s2 = dottedPackName2.substring(0, dot2);

        if (!s1.equals(s2)) {
            return false;
        }

        return similarPackages(dottedPackName1.substring(dot1 + 1), dottedPackName2.substring(dot2 + 1), depth - 1);
    }

    /**
     * converts a primitive type code to a signature
     *
     * @param typeCode
     *            the raw JVM type value
     * @return the signature of the type
     */
    public static String getTypeCodeSignature(int typeCode) {
<<<<<<< HEAD
        switch (typeCode) {
            case Const.T_BOOLEAN:
                return Values.SIG_PRIMITIVE_BOOLEAN;

            case Const.T_CHAR:
                return Values.SIG_PRIMITIVE_CHAR;

            case Const.T_FLOAT:
                return Values.SIG_PRIMITIVE_FLOAT;

            case Const.T_DOUBLE:
                return Values.SIG_PRIMITIVE_DOUBLE;

            case Const.T_BYTE:
                return Values.SIG_PRIMITIVE_BYTE;

            case Const.T_SHORT:
                return Values.SIG_PRIMITIVE_SHORT;

            case Const.T_INT:
                return Values.SIG_PRIMITIVE_INT;

            case Const.T_LONG:
                return Values.SIG_PRIMITIVE_LONG;
        }

        return Values.SIG_JAVA_LANG_OBJECT;
=======
        String signature = Values.PRIMITIVE_TYPE_CODE_SIGS.get((byte) typeCode);
        return signature == null ? Values.SIG_JAVA_LANG_OBJECT : signature;
>>>>>>> 1d4a65a6
    }

    @Nullable
    private static JavaClass findInheritedMethod(JavaClass[] classes, String methodName, String signature) {
        for (JavaClass cls : classes) {
            if (cls != null) {
                Method[] methods = cls.getMethods();
                for (Method m : methods) {
                    if (!m.isPrivate() && m.getName().equals(methodName) && m.getSignature().equals(signature)) {
                        return cls;
                    }
                }
            }
        }
        return null;
    }

    /**
     * returns a Map that represents the type of the parameter in slot x
     *
     * @param methodIsStatic
     *            if the method is static, causes where to start counting from, slot 0 or 1
     * @param methodSignature
     *            the signature of the method to parse
     * @return a map of parameter types (expect empty slots when doubles/longs are used
     */
    public static Map<Integer, String> getParameterSlotAndSignatures(boolean methodIsStatic, String methodSignature) {

        int start = methodSignature.indexOf('(') + 1;
        int limit = methodSignature.lastIndexOf(')');

        if ((limit - start) == 0) {
            return Collections.emptyMap();
        }

        Map<Integer, String> slotIndexToParms = new LinkedHashMap<>();
        int slot = methodIsStatic ? 0 : 1;
        int sigStart = start;
        for (int i = start; i < limit; i++) {
            if (!methodSignature.startsWith(Values.SIG_ARRAY_PREFIX, i)) {
                String parmSignature = null;
                if (methodSignature.startsWith(Values.SIG_QUALIFIED_CLASS_PREFIX, i)) {
                    int semiPos = methodSignature.indexOf(Values.SIG_QUALIFIED_CLASS_SUFFIX_CHAR, i + 1);
                    parmSignature = methodSignature.substring(sigStart, semiPos + 1);
                    slotIndexToParms.put(Integer.valueOf(slot), parmSignature);
                    i = semiPos;
                } else if (isWonkyEclipseSignature(methodSignature, i)) {
                    sigStart++;
                    continue;
                } else {
                    parmSignature = methodSignature.substring(sigStart, i + 1);
                    slotIndexToParms.put(Integer.valueOf(slot), parmSignature);
                }
                sigStart = i + 1;
                slot += getSignatureSize(parmSignature);
            }
        }

        return slotIndexToParms;
    }

    /**
     * returns a List of parameter signatures
     *
     * @param methodSignature
     *            the signature of the method to parse
     * @return a list of parameter signatures
     */
    public static List<String> getParameterSignatures(String methodSignature) {

        int start = methodSignature.indexOf('(') + 1;
        int limit = methodSignature.lastIndexOf(')');

        if ((limit - start) == 0) {
            return Collections.emptyList();
        }

        List<String> parmSignatures = new ArrayList<>();
        int sigStart = start;
        for (int i = start; i < limit; i++) {
            if (!methodSignature.startsWith(Values.SIG_ARRAY_PREFIX, i)) {
                if (methodSignature.startsWith(Values.SIG_QUALIFIED_CLASS_PREFIX, i)) {
                    int semiPos = methodSignature.indexOf(Values.SIG_QUALIFIED_CLASS_SUFFIX_CHAR, i + 1);
                    parmSignatures.add(methodSignature.substring(sigStart, semiPos + 1));
                    i = semiPos;
                } else if (!isWonkyEclipseSignature(methodSignature, i)) {
                    parmSignatures.add(methodSignature.substring(sigStart, i + 1));
                }
                sigStart = i + 1;
            }
        }

        return parmSignatures;
    }

    /**
     * gets the return type signature from a method signature
     *
     * @param methodSig
     *            the signature of the method
     *
     * @return the signature of the return type, or ? if a bogus method signature is given
     *
     */
    public static String getReturnSignature(String methodSig) {
        int parenPos = methodSig.indexOf(')');
        if (parenPos < 0) {
            return "?";
        }

        return methodSig.substring(parenPos + 1);
    }

    /**
     * returns the number of parameters in this method signature
     *
     * @param methodSignature
     *            the method signature to parse
     * @return the number of parameters
     */
    public static int getNumParameters(String methodSignature) {
        int start = methodSignature.indexOf('(') + 1;
        int limit = methodSignature.lastIndexOf(')');

        if ((limit - start) == 0) {
            return 0;
        }

        int numParms = 0;
        for (int i = start; i < limit; i++) {
            if (!methodSignature.startsWith(Values.SIG_ARRAY_PREFIX, i)) {
                if (methodSignature.startsWith(Values.SIG_QUALIFIED_CLASS_PREFIX, i)) {
                    i = methodSignature.indexOf(Values.SIG_QUALIFIED_CLASS_SUFFIX_CHAR, i + 1);
                } else if (isWonkyEclipseSignature(methodSignature, i)) {
                    continue;
                }
                numParms++;
            }
        }

        return numParms;
    }

    /**
     * returns the first open register slot after parameters
     *
     * @param m
     *            the method for which you want the parameters
     * @return the first available register slot
     */
    public static int getFirstRegisterSlot(Method m) {
        Type[] parms = m.getArgumentTypes();

        int first = m.isStatic() ? 0 : 1;
        for (Type t : parms) {
            first += getSignatureSize(t.getSignature());
        }

        return first;
    }

    public static boolean compareGenericSignature(String genericSignature, String regularSignature) {
        Type[] regParms = Type.getArgumentTypes(regularSignature);

        GenericSignatureParser genParser = new GenericSignatureParser(genericSignature);
        Iterator<String> genIt = genParser.parameterSignatureIterator();

        for (Type regParm : regParms) {
            if (!genIt.hasNext()) {
                return false;
            }

            String genSig = genIt.next();
            int bracketPos = genSig.indexOf('<');
            if (bracketPos >= 0) {
                genSig = genSig.substring(0, bracketPos) + Values.SIG_QUALIFIED_CLASS_SUFFIX_CHAR;
            }

            if (!regParm.getSignature().equals(genSig) && !genSig.startsWith(Values.SIG_GENERIC_TEMPLATE)) {
                return false;
            }
        }

        if (genIt.hasNext()) {
            return false;
        }

        Type regReturnParms = Type.getReturnType(regularSignature);
        String genReturnSig = genParser.getReturnTypeSignature();
        int bracketPos = genReturnSig.indexOf('<');
        if (bracketPos >= 0) {
            genReturnSig = genReturnSig.substring(0, bracketPos) + Values.SIG_QUALIFIED_CLASS_SUFFIX_CHAR;
        }

        return regReturnParms.getSignature().equals(genReturnSig) || genReturnSig.startsWith(Values.SIG_GENERIC_TEMPLATE);
    }

    public static int getSignatureSize(String signature) {
        return (TWO_SLOT_TYPES.contains(signature)) ? 2 : 1;
    }

    /**
     * converts a signature, like Ljava/lang/String; into a dotted class name.
     *
     * @param signature
     *            a class signature, must not be null
     *
     * @return the dotted class name
     */
    public static @DottedClassName String stripSignature(String signature) {
        return trimSignature(signature).replace('/', '.');
    }

    /**
     * converts a signature, like Ljava/lang/String; into a slashed class name.
     *
     * @param signature
     *            the class signature
     *
     * @return the slashed class name
     */
    public static @SlashedClassName String trimSignature(String signature) {
        if ((signature != null) && signature.startsWith(Values.SIG_QUALIFIED_CLASS_PREFIX) && signature.endsWith(Values.SIG_QUALIFIED_CLASS_SUFFIX)) {
            return signature.substring(1, signature.length() - 1);
        }

        return signature;
    }

    /**
     * returns a slashed or dotted class name into a signature, like java/lang/String -- Ljava/lang/String; Primitives and arrays are accepted.
     *
     * @param className
     *            the class name to convert
     * @return the signature format of the class
     */
    public static String classToSignature(String className) {
        if (className == null) {
            return null;
        } else if (className.startsWith(Values.SIG_ARRAY_PREFIX)) {
            // convert the classname inside the array
            return Values.SIG_ARRAY_PREFIX + classToSignature(className.substring(Values.SIG_ARRAY_PREFIX.length()));
        } else if (PRIMITIVE_TYPES.contains(className) || className.endsWith(Values.SIG_QUALIFIED_CLASS_SUFFIX)) {
            return className.replace('.', '/');
        } else {
            String primitive = PRIMITIVE_NAME_TO_SIG.get(className);
            if (primitive != null) {
                return primitive;
            }

            return Values.SIG_QUALIFIED_CLASS_PREFIX + className.replace('.', '/') + Values.SIG_QUALIFIED_CLASS_SUFFIX_CHAR;
        }
    }

    /**
     * Converts a type name into an array signature. Accepts slashed or dotted classnames, or type signatures.
     *
     * @param typeName
     *            the class name to generate an array signature from
     *
     * @return the array signature
     */
    public static String toArraySignature(String typeName) {
        String sig = classToSignature(typeName);
        if ((sig == null) || (sig.length() == 0)) {
            return sig;
        }
        return Values.SIG_ARRAY_PREFIX + sig;
    }

    /**
     * @param className
     *            the name of the class
     *
     * @return the class name, discarding any anonymous component
     */
    public static String getNonAnonymousPortion(String className) {
        String[] components = CLASS_COMPONENT_DELIMITER.split(className);
        StringBuilder buffer = new StringBuilder(className.length()).append(components[0]);
        for (int i = 1; (i < components.length) && !ANONYMOUS_COMPONENT.matcher(components[i]).matches(); i++) {
            buffer.append(Values.INNER_CLASS_SEPARATOR).append(components[i]);
        }
        return buffer.toString();
    }

    public static boolean isPlainStringConvertableClass(@SlashedClassName String className) {
        return Values.SLASHED_JAVA_LANG_STRINGBUILDER.equals(className) || Values.SLASHED_JAVA_LANG_STRINGBUFFER.equals(className)
                || Values.SLASHED_JAVA_UTIL_UUID.equals(className);
    }

    /**
     * Eclipse makes weird class signatures.
     *
     * @param sig
     *            the signature in type table
     * @param startIndex
     *            the index into the signature where the wonkyness begins
     *
     * @return if this signature has eclipse meta chars
     */
    private static boolean isWonkyEclipseSignature(String sig, int startIndex) {
        return (sig.length() > startIndex) && (ECLIPSE_WEIRD_SIG_CHARS.indexOf(sig.charAt(startIndex)) >= 0);
    }

}<|MERGE_RESOLUTION|>--- conflicted
+++ resolved
@@ -149,38 +149,8 @@
      * @return the signature of the type
      */
     public static String getTypeCodeSignature(int typeCode) {
-<<<<<<< HEAD
-        switch (typeCode) {
-            case Const.T_BOOLEAN:
-                return Values.SIG_PRIMITIVE_BOOLEAN;
-
-            case Const.T_CHAR:
-                return Values.SIG_PRIMITIVE_CHAR;
-
-            case Const.T_FLOAT:
-                return Values.SIG_PRIMITIVE_FLOAT;
-
-            case Const.T_DOUBLE:
-                return Values.SIG_PRIMITIVE_DOUBLE;
-
-            case Const.T_BYTE:
-                return Values.SIG_PRIMITIVE_BYTE;
-
-            case Const.T_SHORT:
-                return Values.SIG_PRIMITIVE_SHORT;
-
-            case Const.T_INT:
-                return Values.SIG_PRIMITIVE_INT;
-
-            case Const.T_LONG:
-                return Values.SIG_PRIMITIVE_LONG;
-        }
-
-        return Values.SIG_JAVA_LANG_OBJECT;
-=======
         String signature = Values.PRIMITIVE_TYPE_CODE_SIGS.get((byte) typeCode);
         return signature == null ? Values.SIG_JAVA_LANG_OBJECT : signature;
->>>>>>> 1d4a65a6
     }
 
     @Nullable
