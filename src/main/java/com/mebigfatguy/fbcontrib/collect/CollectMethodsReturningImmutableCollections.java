/*
 * fb-contrib - Auxiliary detectors for Java programs
 * Copyright (C) 2005-2017 Dave Brosius
 *
 * This library is free software; you can redistribute it and/or
 * modify it under the terms of the GNU Lesser General Public
 * License as published by the Free Software Foundation; either
 * version 2.1 of the License, or (at your option) any later version.
 *
 * This library is distributed in the hope that it will be useful,
 * but WITHOUT ANY WARRANTY; without even the implied warranty of
 * MERCHANTABILITY or FITNESS FOR A PARTICULAR PURPOSE.  See the GNU
 * Lesser General Public License for more details.
 *
 * You should have received a copy of the GNU Lesser General Public
 * License along with this library; if not, write to the Free Software
 * Foundation, Inc., 59 Temple Place, Suite 330, Boston, MA  02111-1307  USA
 */
package com.mebigfatguy.fbcontrib.collect;

import java.util.Set;

import org.apache.bcel.Const;
import org.apache.bcel.classfile.Code;
import org.apache.bcel.classfile.Method;

import com.mebigfatguy.fbcontrib.utils.CollectionUtils;
import com.mebigfatguy.fbcontrib.utils.SignatureUtils;
import com.mebigfatguy.fbcontrib.utils.UnmodifiableSet;
import com.mebigfatguy.fbcontrib.utils.Values;

import edu.umd.cs.findbugs.BugReporter;
import edu.umd.cs.findbugs.BytecodeScanningDetector;
import edu.umd.cs.findbugs.NonReportingDetector;
import edu.umd.cs.findbugs.OpcodeStack;
import edu.umd.cs.findbugs.OpcodeStack.CustomUserValue;
import edu.umd.cs.findbugs.ba.ClassContext;

/**
 * collects methods that return a collection that could be created thru an
 * immutable method such as Arrays.aslist, etc.
 */
@CustomUserValue
<<<<<<< HEAD
public class CollectMethodsReturningImmutableCollections extends BytecodeScanningDetector
		implements NonReportingDetector {

	private static final Set<String> IMMUTABLE_PRODUCING_METHODS = UnmodifiableSet.create(
			// @formatter:off
			"com/google/common/Collect/Maps.immutableEnumMap", "com/google/common/Collect/Maps.unmodifiableMap",
			"com/google/common/Collect/Sets.immutableEnumSet", "com/google/common/Collect/Sets.immutableCopy",
			"java/util/Arrays.asList", "java/util/Collections.unmodifiableCollection",
			"java/util/Collections.unmodifiableSet", "java/util/Collections.unmodifiableSortedSet",
			"java/util/Collections.unmodifiableMap", "java/util/Collections.unmodifiableList",
			"edu/emory/mathcs/backport/java/util/Arrays.asList",
			"edu/emory/mathcs/backport/java/util/Collections.unmodifiableCollection",
			"edu/emory/mathcs/backport/java/util/Collections.unmodifiableSet",
			"edu/emory/mathcs/backport/java/util/Collections.unmodifiableSortedSet",
			"edu/emory/mathcs/backport/java/util/Collections.unmodifiableMap",
			"edu/emory/mathcs/backport/java/util/Collections.unmodifiableList"
	// @formatter:on
	);

	private BugReporter bugReporter;
	private OpcodeStack stack;
	private String clsName;
	private ImmutabilityType imType;

	/**
	 * constructs a CMRIC detector given the reporter to report bugs on
	 *
	 * @param reporter
	 *            the sync of bug reports
	 */
	public CollectMethodsReturningImmutableCollections(BugReporter reporter) {
		bugReporter = reporter;
	}

	@Override
	public void visitClassContext(ClassContext context) {
		try {
			stack = new OpcodeStack();
			clsName = context.getJavaClass().getClassName();
			super.visitClassContext(context);
		} finally {
			stack = null;
		}
	}

	/**
	 * overrides the visitor to reset the stack for the new method, then checks if
	 * the immutability field is set to immutable and if so reports it
	 *
	 * @param obj
	 *            the context object of the currently parsed method
	 */
	@Override
	public void visitCode(Code obj) {
		try {
			String signature = SignatureUtils.getReturnSignature(getMethod().getSignature());
			if (signature.startsWith(Values.SIG_QUALIFIED_CLASS_PREFIX)
					&& CollectionUtils.isListSetMap(SignatureUtils.stripSignature(signature))) {
				stack.resetForMethodEntry(this);
				imType = ImmutabilityType.UNKNOWN;
				super.visitCode(obj);

				if ((imType == ImmutabilityType.IMMUTABLE) || (imType == ImmutabilityType.POSSIBLY_IMMUTABLE)) {
					Method m = getMethod();
					Statistics.getStatistics().addImmutabilityStatus(clsName, m.getName(), m.getSignature(), imType);
				}
			}
		} catch (ClassNotFoundException cnfe) {
			bugReporter.reportMissingClass(cnfe);
		}
	}

	/**
	 * overrides the visitor to look for calls to static methods that are known to
	 * return immutable collections It records those variables, and documents if
	 * what the method returns is one of those objects.
	 */
	@Override
	public void sawOpcode(int seen) {
		ImmutabilityType seenImmutable = null;
		try {
			stack.precomputation(this);

			switch (seen) {
			case Const.INVOKESTATIC: {
				String className = getClassConstantOperand();
				String methodName = getNameConstantOperand();

				if (IMMUTABLE_PRODUCING_METHODS.contains(className + '.' + methodName)) {
					seenImmutable = ImmutabilityType.IMMUTABLE;
					break;
				}
			}
			//$FALL-THROUGH$
			case Const.INVOKEINTERFACE:
			case Const.INVOKESPECIAL:
			case Const.INVOKEVIRTUAL: {
				String className = getClassConstantOperand();
				String methodName = getNameConstantOperand();
				String signature = getSigConstantOperand();

				MethodInfo mi = Statistics.getStatistics().getMethodStatistics(className, methodName, signature);
				seenImmutable = mi.getImmutabilityType();
				if (seenImmutable == ImmutabilityType.UNKNOWN) {
					seenImmutable = null;
				}
			}
				break;

			case Const.ARETURN: {
				processARreturn();
				break;
			}
			default:
				break;
			}

		} finally {
			stack.sawOpcode(this, seen);
			if ((seenImmutable != null) && (stack.getStackDepth() > 0)) {
				OpcodeStack.Item item = stack.getStackItem(0);
				item.setUserValue(seenImmutable);
			}
		}
	}

	private void processARreturn() {
		if (stack.getStackDepth() > 0) {
			OpcodeStack.Item item = stack.getStackItem(0);
			ImmutabilityType type = (ImmutabilityType) item.getUserValue();
			if (type == null) {
				type = ImmutabilityType.UNKNOWN;
			}

			switch (imType) {
			case UNKNOWN:

				switch (type) {
				case IMMUTABLE:
					imType = ImmutabilityType.IMMUTABLE;
					break;
				case POSSIBLY_IMMUTABLE:
					imType = ImmutabilityType.POSSIBLY_IMMUTABLE;
					break;
				default:
					imType = ImmutabilityType.MUTABLE;
					break;
				}
				break;

			case IMMUTABLE:
				if (type != ImmutabilityType.IMMUTABLE) {
					imType = ImmutabilityType.POSSIBLY_IMMUTABLE;
				}
				break;

			case POSSIBLY_IMMUTABLE:
				break;

			case MUTABLE:
				if (type == ImmutabilityType.IMMUTABLE) {
					imType = ImmutabilityType.POSSIBLY_IMMUTABLE;
				}
				break;
			}
		}
	}
=======
public class CollectMethodsReturningImmutableCollections extends BytecodeScanningDetector implements NonReportingDetector {

    private static final Set<String> IMMUTABLE_PRODUCING_METHODS = UnmodifiableSet.create(
    //@formatter:off
            "com/google/common/Collect/Maps.immutableEnumMap",
            "com/google/common/Collect/Maps.unmodifiableMap",
            "com/google/common/Collect/Sets.immutableEnumSet",
            "com/google/common/Collect/Sets.immutableCopy",
            "java/util/Arrays.asList",
            "java/util/Collections.unmodifiableCollection",
            "java/util/Collections.unmodifiableSet",
            "java/util/Collections.unmodifiableSortedSet",
            "java/util/Collections.unmodifiableMap",
            "java/util/Collections.unmodifiableList",
            "edu/emory/mathcs/backport/java/util/Arrays.asList",
            "edu/emory/mathcs/backport/java/util/Collections.unmodifiableCollection",
            "edu/emory/mathcs/backport/java/util/Collections.unmodifiableSet",
            "edu/emory/mathcs/backport/java/util/Collections.unmodifiableSortedSet",
            "edu/emory/mathcs/backport/java/util/Collections.unmodifiableMap",
            "edu/emory/mathcs/backport/java/util/Collections.unmodifiableList"
            //@formatter:on
    );

    private BugReporter bugReporter;
    private OpcodeStack stack;
    private String clsName;
    private ImmutabilityType imType;

    /**
     * constructs a CMRIC detector given the reporter to report bugs on
     *
     * @param reporter
     *            the sync of bug reports
     */
    public CollectMethodsReturningImmutableCollections(BugReporter reporter) {
        bugReporter = reporter;
    }

    @Override
    public void visitClassContext(ClassContext context) {
        try {
            stack = new OpcodeStack();
            clsName = context.getJavaClass().getClassName();
            super.visitClassContext(context);
        } finally {
            stack = null;
        }
    }

    /**
     * overrides the visitor to reset the stack for the new method, then checks if the immutability field is set to immutable and if so reports it
     *
     * @param obj
     *            the context object of the currently parsed method
     */
    @Override
    public void visitCode(Code obj) {
        try {
            String signature = SignatureUtils.getReturnSignature(getMethod().getSignature());
            if (signature.startsWith(Values.SIG_QUALIFIED_CLASS_PREFIX) && CollectionUtils.isListSetMap(SignatureUtils.stripSignature(signature))) {
                stack.resetForMethodEntry(this);
                imType = ImmutabilityType.UNKNOWN;

                super.visitCode(obj);

                if ((imType == ImmutabilityType.IMMUTABLE) || (imType == ImmutabilityType.POSSIBLY_IMMUTABLE)) {
                    Method m = getMethod();
                    Statistics.getStatistics().addImmutabilityStatus(clsName, m.getName(), m.getSignature(), imType);
                }
            }
        } catch (ClassNotFoundException cnfe) {
            bugReporter.reportMissingClass(cnfe);
        }
    }

    /**
     * overrides the visitor to look for calls to static methods that are known to return immutable collections It records those variables, and documents if
     * what the method returns is one of those objects.
     */
    @Override
    public void sawOpcode(int seen) {
        ImmutabilityType seenImmutable = null;
        try {
            stack.precomputation(this);

            switch (seen) {
                case INVOKESTATIC: {
                    String className = getClassConstantOperand();
                    String methodName = getNameConstantOperand();

                    if (IMMUTABLE_PRODUCING_METHODS.contains(className + '.' + methodName)) {
                        seenImmutable = ImmutabilityType.IMMUTABLE;
                        break;
                    }
                }
                //$FALL-THROUGH$
                case INVOKEINTERFACE:
                case INVOKESPECIAL:
                case INVOKEVIRTUAL: {
                    String className = getClassConstantOperand();
                    String methodName = getNameConstantOperand();
                    String signature = getSigConstantOperand();

                    MethodInfo mi = Statistics.getStatistics().getMethodStatistics(className, methodName, signature);
                    seenImmutable = mi.getImmutabilityType();
                    if (seenImmutable == ImmutabilityType.UNKNOWN) {
                        seenImmutable = null;
                    }
                }
                break;

                case ARETURN: {
                    processARreturn();
                    break;
                }
                default:
                break;
            }

        } finally {
            stack.sawOpcode(this, seen);
            if ((seenImmutable != null) && (stack.getStackDepth() > 0)) {
                OpcodeStack.Item item = stack.getStackItem(0);
                item.setUserValue(seenImmutable);
            }
        }
    }

    private void processARreturn() {
        if (stack.getStackDepth() > 0) {
            OpcodeStack.Item item = stack.getStackItem(0);
            ImmutabilityType type = (ImmutabilityType) item.getUserValue();
            if (type == null) {
                type = ImmutabilityType.UNKNOWN;
            }

            switch (imType) {
                case UNKNOWN:

                    switch (type) {
                        case IMMUTABLE:
                            imType = ImmutabilityType.IMMUTABLE;
                        break;
                        case POSSIBLY_IMMUTABLE:
                            imType = ImmutabilityType.POSSIBLY_IMMUTABLE;
                        break;
                        default:
                            imType = ImmutabilityType.MUTABLE;
                        break;
                    }
                break;

                case IMMUTABLE:
                    if (type != ImmutabilityType.IMMUTABLE) {
                        imType = ImmutabilityType.POSSIBLY_IMMUTABLE;
                    }
                break;

                case POSSIBLY_IMMUTABLE:
                break;

                case MUTABLE:
                    if (type == ImmutabilityType.IMMUTABLE) {
                        imType = ImmutabilityType.POSSIBLY_IMMUTABLE;
                    }
                break;
            }
        }
    }
>>>>>>> 42d35e91
}<|MERGE_RESOLUTION|>--- conflicted
+++ resolved
@@ -41,12 +41,11 @@
  * immutable method such as Arrays.aslist, etc.
  */
 @CustomUserValue
-<<<<<<< HEAD
 public class CollectMethodsReturningImmutableCollections extends BytecodeScanningDetector
 		implements NonReportingDetector {
 
 	private static final Set<String> IMMUTABLE_PRODUCING_METHODS = UnmodifiableSet.create(
-			// @formatter:off
+        //@formatter:off
 			"com/google/common/Collect/Maps.immutableEnumMap", "com/google/common/Collect/Maps.unmodifiableMap",
 			"com/google/common/Collect/Sets.immutableEnumSet", "com/google/common/Collect/Sets.immutableCopy",
 			"java/util/Arrays.asList", "java/util/Collections.unmodifiableCollection",
@@ -102,6 +101,7 @@
 					&& CollectionUtils.isListSetMap(SignatureUtils.stripSignature(signature))) {
 				stack.resetForMethodEntry(this);
 				imType = ImmutabilityType.UNKNOWN;
+
 				super.visitCode(obj);
 
 				if ((imType == ImmutabilityType.IMMUTABLE) || (imType == ImmutabilityType.POSSIBLY_IMMUTABLE)) {
@@ -209,175 +209,4 @@
 			}
 		}
 	}
-=======
-public class CollectMethodsReturningImmutableCollections extends BytecodeScanningDetector implements NonReportingDetector {
-
-    private static final Set<String> IMMUTABLE_PRODUCING_METHODS = UnmodifiableSet.create(
-    //@formatter:off
-            "com/google/common/Collect/Maps.immutableEnumMap",
-            "com/google/common/Collect/Maps.unmodifiableMap",
-            "com/google/common/Collect/Sets.immutableEnumSet",
-            "com/google/common/Collect/Sets.immutableCopy",
-            "java/util/Arrays.asList",
-            "java/util/Collections.unmodifiableCollection",
-            "java/util/Collections.unmodifiableSet",
-            "java/util/Collections.unmodifiableSortedSet",
-            "java/util/Collections.unmodifiableMap",
-            "java/util/Collections.unmodifiableList",
-            "edu/emory/mathcs/backport/java/util/Arrays.asList",
-            "edu/emory/mathcs/backport/java/util/Collections.unmodifiableCollection",
-            "edu/emory/mathcs/backport/java/util/Collections.unmodifiableSet",
-            "edu/emory/mathcs/backport/java/util/Collections.unmodifiableSortedSet",
-            "edu/emory/mathcs/backport/java/util/Collections.unmodifiableMap",
-            "edu/emory/mathcs/backport/java/util/Collections.unmodifiableList"
-            //@formatter:on
-    );
-
-    private BugReporter bugReporter;
-    private OpcodeStack stack;
-    private String clsName;
-    private ImmutabilityType imType;
-
-    /**
-     * constructs a CMRIC detector given the reporter to report bugs on
-     *
-     * @param reporter
-     *            the sync of bug reports
-     */
-    public CollectMethodsReturningImmutableCollections(BugReporter reporter) {
-        bugReporter = reporter;
-    }
-
-    @Override
-    public void visitClassContext(ClassContext context) {
-        try {
-            stack = new OpcodeStack();
-            clsName = context.getJavaClass().getClassName();
-            super.visitClassContext(context);
-        } finally {
-            stack = null;
-        }
-    }
-
-    /**
-     * overrides the visitor to reset the stack for the new method, then checks if the immutability field is set to immutable and if so reports it
-     *
-     * @param obj
-     *            the context object of the currently parsed method
-     */
-    @Override
-    public void visitCode(Code obj) {
-        try {
-            String signature = SignatureUtils.getReturnSignature(getMethod().getSignature());
-            if (signature.startsWith(Values.SIG_QUALIFIED_CLASS_PREFIX) && CollectionUtils.isListSetMap(SignatureUtils.stripSignature(signature))) {
-                stack.resetForMethodEntry(this);
-                imType = ImmutabilityType.UNKNOWN;
-
-                super.visitCode(obj);
-
-                if ((imType == ImmutabilityType.IMMUTABLE) || (imType == ImmutabilityType.POSSIBLY_IMMUTABLE)) {
-                    Method m = getMethod();
-                    Statistics.getStatistics().addImmutabilityStatus(clsName, m.getName(), m.getSignature(), imType);
-                }
-            }
-        } catch (ClassNotFoundException cnfe) {
-            bugReporter.reportMissingClass(cnfe);
-        }
-    }
-
-    /**
-     * overrides the visitor to look for calls to static methods that are known to return immutable collections It records those variables, and documents if
-     * what the method returns is one of those objects.
-     */
-    @Override
-    public void sawOpcode(int seen) {
-        ImmutabilityType seenImmutable = null;
-        try {
-            stack.precomputation(this);
-
-            switch (seen) {
-                case INVOKESTATIC: {
-                    String className = getClassConstantOperand();
-                    String methodName = getNameConstantOperand();
-
-                    if (IMMUTABLE_PRODUCING_METHODS.contains(className + '.' + methodName)) {
-                        seenImmutable = ImmutabilityType.IMMUTABLE;
-                        break;
-                    }
-                }
-                //$FALL-THROUGH$
-                case INVOKEINTERFACE:
-                case INVOKESPECIAL:
-                case INVOKEVIRTUAL: {
-                    String className = getClassConstantOperand();
-                    String methodName = getNameConstantOperand();
-                    String signature = getSigConstantOperand();
-
-                    MethodInfo mi = Statistics.getStatistics().getMethodStatistics(className, methodName, signature);
-                    seenImmutable = mi.getImmutabilityType();
-                    if (seenImmutable == ImmutabilityType.UNKNOWN) {
-                        seenImmutable = null;
-                    }
-                }
-                break;
-
-                case ARETURN: {
-                    processARreturn();
-                    break;
-                }
-                default:
-                break;
-            }
-
-        } finally {
-            stack.sawOpcode(this, seen);
-            if ((seenImmutable != null) && (stack.getStackDepth() > 0)) {
-                OpcodeStack.Item item = stack.getStackItem(0);
-                item.setUserValue(seenImmutable);
-            }
-        }
-    }
-
-    private void processARreturn() {
-        if (stack.getStackDepth() > 0) {
-            OpcodeStack.Item item = stack.getStackItem(0);
-            ImmutabilityType type = (ImmutabilityType) item.getUserValue();
-            if (type == null) {
-                type = ImmutabilityType.UNKNOWN;
-            }
-
-            switch (imType) {
-                case UNKNOWN:
-
-                    switch (type) {
-                        case IMMUTABLE:
-                            imType = ImmutabilityType.IMMUTABLE;
-                        break;
-                        case POSSIBLY_IMMUTABLE:
-                            imType = ImmutabilityType.POSSIBLY_IMMUTABLE;
-                        break;
-                        default:
-                            imType = ImmutabilityType.MUTABLE;
-                        break;
-                    }
-                break;
-
-                case IMMUTABLE:
-                    if (type != ImmutabilityType.IMMUTABLE) {
-                        imType = ImmutabilityType.POSSIBLY_IMMUTABLE;
-                    }
-                break;
-
-                case POSSIBLY_IMMUTABLE:
-                break;
-
-                case MUTABLE:
-                    if (type == ImmutabilityType.IMMUTABLE) {
-                        imType = ImmutabilityType.POSSIBLY_IMMUTABLE;
-                    }
-                break;
-            }
-        }
-    }
->>>>>>> 42d35e91
 }