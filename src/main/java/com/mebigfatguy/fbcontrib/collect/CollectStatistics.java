--- conflicted
+++ resolved
@@ -57,232 +57,6 @@
 			"clone()", "values()",
 			new SignatureBuilder().withMethodName("main").withParamTypes(SignatureBuilder.SIG_STRING_ARRAY).toString()
 	// @formatter:on
-<<<<<<< HEAD
-	);
-
-	private int numMethodCalls;
-	private boolean modifiesState;
-	private boolean classHasAnnotation;
-	private OpcodeStack stack;
-	private Map<QMethod, Set<CalledMethod>> selfCallTree;
-	private QMethod curMethod;
-
-	/**
-	 * constructs a CollectStatistics detector which clears the singleton that holds
-	 * the statistics for all classes parsed in the first pass.
-	 *
-	 * @param bugReporter
-	 *            unused, but required by reflection contract
-	 */
-	// required for reflection
-	@SuppressWarnings("PMD.UnusedFormalParameter")
-	public CollectStatistics(BugReporter bugReporter) {
-		Statistics.getStatistics().clear();
-	}
-
-	/**
-	 * implements the visitor to collect statistics on this class
-	 *
-	 * @param classContext
-	 *            the currently class
-	 */
-	@Override
-	public void visitClassContext(ClassContext classContext) {
-		try {
-			JavaClass cls = classContext.getJavaClass();
-			AnnotationEntry[] annotations = cls.getAnnotationEntries();
-			classHasAnnotation = !CollectionUtils.isEmpty(annotations);
-			stack = new OpcodeStack();
-			selfCallTree = new HashMap<>();
-			super.visitClassContext(classContext);
-
-			performModifyStateClosure(classContext.getJavaClass());
-
-		} finally {
-			stack = null;
-			selfCallTree = null;
-			curMethod = null;
-		}
-	}
-
-	@Override
-	public void visitCode(Code obj) {
-
-		numMethodCalls = 0;
-		modifiesState = false;
-
-		byte[] code = obj.getCode();
-		if (code == null) {
-			return;
-		}
-		stack.resetForMethodEntry(this);
-		curMethod = null;
-		super.visitCode(obj);
-		String clsName = getClassName();
-		Method method = getMethod();
-		int accessFlags = method.getAccessFlags();
-		MethodInfo mi = Statistics.getStatistics().addMethodStatistics(clsName, getMethodName(), getMethodSig(),
-				accessFlags, obj.getLength(), numMethodCalls);
-		if (clsName.contains("$")
-				|| ((accessFlags & (Const.ACC_ABSTRACT | Const.ACC_INTERFACE | Const.ACC_ANNOTATION)) != 0)) {
-			mi.addCallingAccess(Const.ACC_PUBLIC);
-		} else if ((accessFlags & Const.ACC_PRIVATE) == 0) {
-			if (isAssociationedWithAnnotations(method)) {
-				mi.addCallingAccess(Const.ACC_PUBLIC);
-			} else {
-				String methodSig = getMethodName() + getMethodSig();
-				for (String sig : COMMON_METHOD_SIG_PREFIXES) {
-					if (methodSig.startsWith(sig)) {
-						mi.addCallingAccess(Const.ACC_PUBLIC);
-						break;
-					}
-				}
-			}
-		}
-
-		mi.setModifiesState(modifiesState);
-	}
-
-	@Override
-	public void sawOpcode(int seen) {
-		try {
-			switch (seen) {
-			case Const.INVOKEVIRTUAL:
-			case Const.INVOKEINTERFACE:
-			case Const.INVOKESPECIAL:
-			case Const.INVOKESTATIC:
-			case Const.INVOKEDYNAMIC:
-				numMethodCalls++;
-
-				if (seen != Const.INVOKESTATIC) {
-					int numParms = SignatureUtils.getNumParameters(getSigConstantOperand());
-					if (stack.getStackDepth() > numParms) {
-						OpcodeStack.Item itm = stack.getStackItem(numParms);
-						if (itm.getRegisterNumber() == 0) {
-							Set<CalledMethod> calledMethods;
-
-							if (curMethod == null) {
-								curMethod = new QMethod(getMethodName(), getMethodSig());
-								calledMethods = new HashSet<>();
-								selfCallTree.put(curMethod, calledMethods);
-							} else {
-								calledMethods = selfCallTree.get(curMethod);
-							}
-
-							calledMethods.add(
-									new CalledMethod(new QMethod(getNameConstantOperand(), getSigConstantOperand()),
-											seen == Const.INVOKESPECIAL));
-						}
-					}
-				}
-				break;
-
-			case Const.PUTSTATIC:
-			case Const.PUTFIELD:
-				modifiesState = true;
-				break;
-
-			default:
-				break;
-			}
-		} finally {
-			stack.sawOpcode(this, seen);
-		}
-	}
-
-	private void performModifyStateClosure(JavaClass cls) {
-		boolean foundNewCall = true;
-		Statistics statistics = Statistics.getStatistics();
-
-		String clsName = cls.getClassName();
-		while (foundNewCall && !selfCallTree.isEmpty()) {
-			foundNewCall = false;
-
-			Iterator<Map.Entry<QMethod, Set<CalledMethod>>> callerIt = selfCallTree.entrySet().iterator();
-			while (callerIt.hasNext()) {
-				Map.Entry<QMethod, Set<CalledMethod>> callerEntry = callerIt.next();
-				QMethod caller = callerEntry.getKey();
-
-				MethodInfo callerMi = statistics.getMethodStatistics(clsName, caller.getMethodName(),
-						caller.getSignature());
-				if (callerMi == null) {
-					// odd, shouldn't happen
-					foundNewCall = true;
-				} else if (callerMi.getModifiesState()) {
-					foundNewCall = true;
-				} else {
-
-					for (CalledMethod calledMethod : callerEntry.getValue()) {
-
-						if (calledMethod.isSuper) {
-							callerMi.setModifiesState(true);
-							foundNewCall = true;
-							break;
-						}
-						MethodInfo calleeMi = statistics.getMethodStatistics(clsName,
-								calledMethod.callee.getMethodName(), calledMethod.callee.getSignature());
-						if (calleeMi == null) {
-							// a super or sub class probably implements this method so just assume it
-							// modifies state
-							callerMi.setModifiesState(true);
-							foundNewCall = true;
-							break;
-						}
-
-						if (calleeMi.getModifiesState()) {
-							callerMi.setModifiesState(true);
-							foundNewCall = true;
-							break;
-						}
-					}
-				}
-
-				if (foundNewCall) {
-					callerIt.remove();
-				}
-			}
-		}
-
-		selfCallTree.clear();
-	}
-
-	private boolean isAssociationedWithAnnotations(Method m) {
-		if (classHasAnnotation) {
-			return true;
-		}
-
-		return !CollectionUtils.isEmpty(m.getAnnotationEntries());
-	}
-
-	/**
-	 * represents a method that is called, and whether it is in the super class
-	 */
-	static class CalledMethod {
-		private QMethod callee;
-		private boolean isSuper;
-
-		public CalledMethod(QMethod c, boolean s) {
-			callee = c;
-			isSuper = s;
-		}
-
-		@Override
-		public int hashCode() {
-			return callee.hashCode() & (isSuper ? 0 : 1);
-		}
-
-		@Override
-		public boolean equals(Object obj) {
-			if (!(obj instanceof CalledMethod)) {
-				return false;
-			}
-
-			CalledMethod that = (CalledMethod) obj;
-
-			return (isSuper == that.isSuper) && callee.equals(that.callee);
-		}
-	}
-=======
     );
 
     private static final Set<String> BEAN_ANNOTATIONS = UnmodifiableSet.create(
@@ -365,16 +139,17 @@
         Method method = getMethod();
         int accessFlags = method.getAccessFlags();
         MethodInfo mi = Statistics.getStatistics().addMethodStatistics(clsName, getMethodName(), getMethodSig(), accessFlags, obj.getLength(), numMethodCalls);
-        if (clsName.contains("$") || ((accessFlags & (ACC_ABSTRACT | ACC_INTERFACE | ACC_ANNOTATION)) != 0)) {
-            mi.addCallingAccess(Constants.ACC_PUBLIC);
-        } else if ((accessFlags & Constants.ACC_PRIVATE) == 0) {
+		if (clsName.contains("$")
+				|| ((accessFlags & (Const.ACC_ABSTRACT | Const.ACC_INTERFACE | Const.ACC_ANNOTATION)) != 0)) {
+			mi.addCallingAccess(Const.ACC_PUBLIC);
+		} else if ((accessFlags & Const.ACC_PRIVATE) == 0) {
             if (isAssociationedWithAnnotations(method)) {
-                mi.addCallingAccess(Constants.ACC_PUBLIC);
+				mi.addCallingAccess(Const.ACC_PUBLIC);
             } else {
                 String methodSig = getMethodName() + getMethodSig();
                 for (String sig : COMMON_METHOD_SIG_PREFIXES) {
                     if (methodSig.startsWith(sig)) {
-                        mi.addCallingAccess(Constants.ACC_PUBLIC);
+						mi.addCallingAccess(Const.ACC_PUBLIC);
                         break;
                     }
                 }
@@ -388,14 +163,14 @@
     public void sawOpcode(int seen) {
         try {
             switch (seen) {
-                case INVOKEVIRTUAL:
-                case INVOKEINTERFACE:
-                case INVOKESPECIAL:
-                case INVOKESTATIC:
-                case INVOKEDYNAMIC:
+			case Const.INVOKEVIRTUAL:
+			case Const.INVOKEINTERFACE:
+			case Const.INVOKESPECIAL:
+			case Const.INVOKESTATIC:
+			case Const.INVOKEDYNAMIC:
                     numMethodCalls++;
 
-                    if (seen != INVOKESTATIC) {
+				if (seen != Const.INVOKESTATIC) {
                         int numParms = SignatureUtils.getNumParameters(getSigConstantOperand());
                         if (stack.getStackDepth() > numParms) {
                             OpcodeStack.Item itm = stack.getStackItem(numParms);
@@ -411,13 +186,14 @@
                                 }
 
                                 calledMethods.add(new CalledMethod(new QMethod(getNameConstantOperand(), getSigConstantOperand()), seen == INVOKESPECIAL));
+											seen == Const.INVOKESPECIAL));
                             }
                         }
                     }
                 break;
 
-                case PUTSTATIC:
-                case PUTFIELD:
+			case Const.PUTSTATIC:
+			case Const.PUTFIELD:
                     modifiesState = true;
                 break;
 
@@ -457,7 +233,6 @@
                             foundNewCall = true;
                             break;
                         }
-
                         MethodInfo calleeMi = statistics.getMethodStatistics(clsName, calledMethod.callee.getMethodName(), calledMethod.callee.getSignature());
                         if (calleeMi == null) {
                             // a super or sub class probably implements this method so just assume it
@@ -520,5 +295,4 @@
             return (isSuper == that.isSuper) && callee.equals(that.callee);
         }
     }
->>>>>>> 11b16a09
 }