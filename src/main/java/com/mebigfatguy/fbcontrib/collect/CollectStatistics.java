/*
 * fb-contrib - Auxiliary detectors for Java programs
 * Copyright (C) 2005-2019 Dave Brosius
 *
 * This library is free software; you can redistribute it and/or
 * modify it under the terms of the GNU Lesser General Public
 * License as published by the Free Software Foundation; either
 * version 2.1 of the License, or (at your option) any later version.
 *
 * This library is distributed in the hope that it will be useful,
 * but WITHOUT ANY WARRANTY; without even the implied warranty of
 * MERCHANTABILITY or FITNESS FOR A PARTICULAR PURPOSE.  See the GNU
 * Lesser General Public License for more details.
 *
 * You should have received a copy of the GNU Lesser General Public
 * License along with this library; if not, write to the Free Software
 * Foundation, Inc., 59 Temple Place, Suite 330, Boston, MA  02111-1307  USA
 */
package com.mebigfatguy.fbcontrib.collect;

import java.util.HashMap;
import java.util.HashSet;
import java.util.Iterator;
import java.util.Map;
import java.util.Set;

import org.apache.bcel.Const;
import org.apache.bcel.Repository;
import org.apache.bcel.classfile.AnnotationEntry;
import org.apache.bcel.classfile.Annotations;
import org.apache.bcel.classfile.Code;
import org.apache.bcel.classfile.JavaClass;
import org.apache.bcel.classfile.Method;

import com.mebigfatguy.fbcontrib.utils.CollectionUtils;
import com.mebigfatguy.fbcontrib.utils.QMethod;
import com.mebigfatguy.fbcontrib.utils.SignatureBuilder;
import com.mebigfatguy.fbcontrib.utils.SignatureUtils;
import com.mebigfatguy.fbcontrib.utils.UnmodifiableSet;
import com.mebigfatguy.fbcontrib.utils.Values;

import edu.umd.cs.findbugs.BugReporter;
import edu.umd.cs.findbugs.BytecodeScanningDetector;
import edu.umd.cs.findbugs.NonReportingDetector;
import edu.umd.cs.findbugs.OpcodeStack;
import edu.umd.cs.findbugs.ba.ClassContext;
import edu.umd.cs.findbugs.ba.SignatureParser;

/**
 * a first pass detector to collect various statistics used in second pass
 * detectors.
 */
public class CollectStatistics extends BytecodeScanningDetector implements NonReportingDetector {
<<<<<<< HEAD
    private static final Set<String> COMMON_METHOD_SIG_PREFIXES = UnmodifiableSet.create(
            // @formatter:off
            new SignatureBuilder().withMethodName(Values.CONSTRUCTOR).toString(),
            new SignatureBuilder().withMethodName(Values.TOSTRING).withReturnType(Values.SLASHED_JAVA_LANG_STRING)
                    .toString(),
            new SignatureBuilder().withMethodName(Values.HASHCODE).withReturnType(Values.SIG_PRIMITIVE_INT).toString(),
            "clone()", "values()",
            new SignatureBuilder().withMethodName("main").withParamTypes(SignatureBuilder.SIG_STRING_ARRAY).toString()
    // @formatter:on
    );

    private static final Set<String> BEAN_ANNOTATIONS = UnmodifiableSet.create(
            // @formatter:off
            "Lorg/springframework/stereotype/Component;", "Lorg/springframework/stereotype/Controller;",
            "Lorg/springframework/stereotype/Repository;", "Lorg/springframework/stereotype/Service;"
    // @formatter:on
    );

    private BugReporter bugReporter;
    private int numMethodCalls;
    private boolean modifiesState;
    private boolean classHasAnnotation;
    private OpcodeStack stack;
    private Map<QMethod, Set<CalledMethod>> selfCallTree;
    private Set<QMethod> constrainingMethods;
    private QMethod curMethod;

    /**
     * constructs a CollectStatistics detector which clears the singleton that holds
     * the statistics for all classes parsed in the first pass.
     *
     * @param bugReporter unused, but required by reflection contract
     */
    // required for reflection
    @SuppressWarnings("PMD.UnusedFormalParameter")
    public CollectStatistics(BugReporter bugReporter) {
        Statistics.getStatistics().clear();
        this.bugReporter = bugReporter;
    }

    /**
     * implements the visitor to collect statistics on this class
     *
     * @param classContext the currently class
     */
    @Override
    public void visitClassContext(ClassContext classContext) {
        try {
            JavaClass cls = classContext.getJavaClass();
            constrainingMethods = buildConstrainingMethods(cls);
            AnnotationEntry[] annotations = cls.getAnnotationEntries();
            classHasAnnotation = !CollectionUtils.isEmpty(annotations);
            stack = new OpcodeStack();
            selfCallTree = new HashMap<>();
            super.visitClassContext(classContext);

            performModifyStateClosure(classContext.getJavaClass());

        } finally {
            stack = null;
            selfCallTree = null;
            curMethod = null;
            constrainingMethods = null;
        }
    }

    @Override
    public void visitAnnotation(Annotations annotations) {
        for (AnnotationEntry entry : annotations.getAnnotationEntries()) {
            String annotationType = entry.getAnnotationType();
            if (BEAN_ANNOTATIONS.contains(annotationType)) {
                Statistics.getStatistics().addAutowiredBean(getDottedClassName());
            }
        }
    }

    @Override
    public void visitCode(Code obj) {

        numMethodCalls = 0;
        modifiesState = false;

        byte[] code = obj.getCode();
        if (code == null) {
            return;
        }
        stack.resetForMethodEntry(this);
        curMethod = null;
        super.visitCode(obj);
        String clsName = getClassName();
        Method method = getMethod();
        int accessFlags = method.getAccessFlags();

        boolean isDerived = false;
        if (!constrainingMethods.isEmpty()) {
            QMethod qm = new QMethod(method.getName(), method.getSignature());
            isDerived = isConstrained(qm);
        }

        MethodInfo mi = Statistics.getStatistics().addMethodStatistics(clsName, getMethodName(), getMethodSig(),
                accessFlags, code.length, numMethodCalls, isDerived);
        if (clsName.indexOf(Values.INNER_CLASS_SEPARATOR) >= 0
                || (accessFlags & (Const.ACC_ABSTRACT | Const.ACC_INTERFACE | Const.ACC_ANNOTATION)) != 0) {
            mi.addCallingAccess(Const.ACC_PUBLIC);
        } else if ((accessFlags & Const.ACC_PRIVATE) == 0) {
            if (isAssociationedWithAnnotations(method)) {
                mi.addCallingAccess(Const.ACC_PUBLIC);
            } else {
                String methodSig = getMethodName() + getMethodSig();
                for (String sig : COMMON_METHOD_SIG_PREFIXES) {
                    if (methodSig.startsWith(sig)) {
                        mi.addCallingAccess(Const.ACC_PUBLIC);
                        break;
                    }
                }
            }
        }

        mi.setModifiesState(modifiesState);
    }

    @Override
    public void sawOpcode(int seen) {
        try {
            switch (seen) {
            case Const.INVOKEVIRTUAL:
            case Const.INVOKEINTERFACE:
            case Const.INVOKESPECIAL:
            case Const.INVOKESTATIC:
            case Const.INVOKEDYNAMIC:
                numMethodCalls++;

                if (seen != Const.INVOKESTATIC) {
                    int numParms = SignatureUtils.getNumParameters(getSigConstantOperand());
                    if (stack.getStackDepth() > numParms) {
                        OpcodeStack.Item itm = stack.getStackItem(numParms);
                        if (itm.getRegisterNumber() == 0) {
                            Set<CalledMethod> calledMethods;

                            if (curMethod == null) {
                                curMethod = new QMethod(getMethodName(), getMethodSig());
                                calledMethods = new HashSet<>();
                                selfCallTree.put(curMethod, calledMethods);
                            } else {
                                calledMethods = selfCallTree.get(curMethod);
                            }

                            calledMethods.add(
                                    new CalledMethod(new QMethod(getNameConstantOperand(), getSigConstantOperand()),
                                            seen == Const.INVOKESPECIAL));
                        }
                    }
                }
                break;

            case Const.PUTSTATIC:
            case Const.PUTFIELD:
                modifiesState = true;
                break;

            default:
                break;
            }
        } finally {
            stack.sawOpcode(this, seen);
        }
    }

    private void performModifyStateClosure(JavaClass cls) {
        boolean foundNewCall = true;
        Statistics statistics = Statistics.getStatistics();

        String clsName = cls.getClassName();
        while (foundNewCall && !selfCallTree.isEmpty()) {
            foundNewCall = false;

            Iterator<Map.Entry<QMethod, Set<CalledMethod>>> callerIt = selfCallTree.entrySet().iterator();
            while (callerIt.hasNext()) {
                Map.Entry<QMethod, Set<CalledMethod>> callerEntry = callerIt.next();
                QMethod caller = callerEntry.getKey();

                MethodInfo callerMi = statistics.getMethodStatistics(clsName, caller.getMethodName(),
                        caller.getSignature());
                if (callerMi == null) {
                    // odd, shouldn't happen
                    foundNewCall = true;
                } else if (callerMi.getModifiesState()) {
                    foundNewCall = true;
                } else {

                    for (CalledMethod calledMethod : callerEntry.getValue()) {

                        if (calledMethod.isSuper) {
                            callerMi.setModifiesState(true);
                            foundNewCall = true;
                            break;
                        }
                        MethodInfo calleeMi = statistics.getMethodStatistics(clsName,
                                calledMethod.callee.getMethodName(), calledMethod.callee.getSignature());
                        if (calleeMi == null) {
                            // a super or sub class probably implements this method so just assume it
                            // modifies state
                            callerMi.setModifiesState(true);
                            foundNewCall = true;
                            break;
                        }

                        if (calleeMi.getModifiesState()) {
                            callerMi.setModifiesState(true);
                            foundNewCall = true;
                            break;
                        }
                    }
                }

                if (foundNewCall) {
                    callerIt.remove();
                }
            }
        }

        selfCallTree.clear();
    }

    private boolean isAssociationedWithAnnotations(Method m) {
        if (classHasAnnotation) {
            return true;
        }

        return !CollectionUtils.isEmpty(m.getAnnotationEntries());
    }

    private Set<QMethod> buildConstrainingMethods(JavaClass cls) {

        Set<QMethod> constraints = new HashSet<>();
        try {
            for (JavaClass inf : cls.getInterfaces()) {
                for (Method m : inf.getMethods()) {
                    constraints.add(new QMethod(m.getName(), m.getSignature()));
                }
            }

            for (JavaClass parent : cls.getSuperClasses()) {
                if (!Values.DOTTED_JAVA_LANG_OBJECT.equals(parent.getClassName())) {
                    for (Method m : parent.getMethods()) {
                        constraints.add(new QMethod(m.getName(), m.getSignature()));
                    }
                    constraints.addAll(buildConstrainingMethods(parent));
                }
            }
        } catch (ClassNotFoundException e) {
            bugReporter.reportMissingClass(e);
        }

        return constraints;
    }

    private boolean isConstrained(QMethod m) {
        if (constrainingMethods.contains(m)) {
            return true;
        }

        SignatureParser mp = new SignatureParser(m.getSignature());
        int numParms = mp.getNumParameters();

        for (QMethod constraint : constrainingMethods) {
            if (m.getMethodName().equals(constraint.getMethodName())) {
                SignatureParser cp = new SignatureParser(constraint.getSignature());
                if (numParms == cp.getNumParameters()) {
                    String[] mParms = mp.getArguments();
                    String[] cParms = cp.getArguments();

                    boolean matches = true;
                    for (int i = 0; i < numParms; i++) {
                        if (Values.SIG_JAVA_LANG_OBJECT.equals(cParms[i])) {
                            matches = mParms[i].charAt(0) == 'L';
                        } else {
                            matches = cParms[i].equals(mParms[i]);
                            if (!matches && cParms[i].charAt(0) == 'L' && mParms[i].charAt(0) == 'L') {
                                try {
                                    JavaClass cc = Repository.lookupClass(SignatureUtils.stripSignature(cParms[i]));
                                    JavaClass mc = Repository.lookupClass(SignatureUtils.stripSignature(mParms[i]));
                                    matches = mc.instanceOf(cc);
                                } catch (ClassNotFoundException e) {
                                    bugReporter.reportMissingClass(e);
                                    matches = false;
                                }
                            }
                        }

                        if (!matches) {
                            break;
                        }
                    }
                    if (matches) {
                        if (Values.SIG_JAVA_LANG_OBJECT.equals(cp.getReturnTypeSignature())) {
                            matches = mp.getReturnTypeSignature().charAt(0) == 'L';
                        } else {
                            String cRet = cp.getReturnTypeSignature();
                            String mRet = mp.getReturnTypeSignature();
                            matches = cRet.equals(mRet);
                            if (!matches && cRet.charAt(0) == 'L' && mRet.charAt(0) == 'L') {
                                try {
                                    JavaClass cc = Repository.lookupClass(SignatureUtils.stripSignature(cRet));
                                    JavaClass mc = Repository.lookupClass(SignatureUtils.stripSignature(mRet));
                                    matches = mc.instanceOf(cc);
                                } catch (ClassNotFoundException e) {
                                    bugReporter.reportMissingClass(e);
                                    matches = false;
                                }
                            }
                        }
                    }

                    if (matches) {
                        return true;
                    }
                }

            }
        }

        return false;
    }

    /**
     * represents a method that is called, and whether it is in the super class
     */
    static class CalledMethod {
        final QMethod callee;
        final boolean isSuper;

        public CalledMethod(QMethod c, boolean s) {
            callee = c;
            isSuper = s;
        }

        @Override
        public int hashCode() {
            return callee.hashCode() & (isSuper ? 0 : 1);
        }

        @Override
        public boolean equals(Object obj) {
            if (!(obj instanceof CalledMethod)) {
                return false;
            }

            CalledMethod that = (CalledMethod) obj;

            return isSuper == that.isSuper && callee.equals(that.callee);
        }
    }
=======
	private static final Set<String> COMMON_METHOD_SIG_PREFIXES = UnmodifiableSet.create(
			// @formatter:off
			new SignatureBuilder().withMethodName(Values.CONSTRUCTOR).toString(),
			new SignatureBuilder().withMethodName(Values.TOSTRING).withReturnType(Values.SLASHED_JAVA_LANG_STRING)
					.toString(),
			new SignatureBuilder().withMethodName(Values.HASHCODE).withReturnType(Values.SIG_PRIMITIVE_INT).toString(),
			"clone()", "values()",
			new SignatureBuilder().withMethodName("main").withParamTypes(SignatureBuilder.SIG_STRING_ARRAY).toString()
	// @formatter:on
	);

	private static final Set<String> BEAN_ANNOTATIONS = UnmodifiableSet.create(
			// @formatter:off
			"Lorg/springframework/stereotype/Component;", "Lorg/springframework/stereotype/Controller;",
			"Lorg/springframework/stereotype/Repository;", "Lorg/springframework/stereotype/Service;"
	// @formatter:on
	);

	private BugReporter bugReporter;
	private int numMethodCalls;
	private boolean modifiesState;
	private boolean classHasAnnotation;
	private OpcodeStack stack;
	private Map<QMethod, Set<CalledMethod>> selfCallTree;
	private Set<QMethod> constrainingMethods;
	private QMethod curMethod;

	/**
	 * constructs a CollectStatistics detector which clears the singleton that holds
	 * the statistics for all classes parsed in the first pass.
	 *
	 * @param bugReporter unused, but required by reflection contract
	 */
	// required for reflection
	@SuppressWarnings("PMD.UnusedFormalParameter")
	public CollectStatistics(BugReporter bugReporter) {
		Statistics.getStatistics().clear();
		this.bugReporter = bugReporter;
	}

	/**
	 * implements the visitor to collect statistics on this class
	 *
	 * @param classContext the currently class
	 */
	@Override
	public void visitClassContext(ClassContext classContext) {
		try {
			JavaClass cls = classContext.getJavaClass();
			constrainingMethods = buildConstrainingMethods(cls, new HashSet<>());
			AnnotationEntry[] annotations = cls.getAnnotationEntries();
			classHasAnnotation = !CollectionUtils.isEmpty(annotations);
			stack = new OpcodeStack();
			selfCallTree = new HashMap<>();
			super.visitClassContext(classContext);

			performModifyStateClosure(classContext.getJavaClass());

		} finally {
			stack = null;
			selfCallTree = null;
			curMethod = null;
			constrainingMethods = null;
		}
	}

	@Override
	public void visitAnnotation(Annotations annotations) {
		for (AnnotationEntry entry : annotations.getAnnotationEntries()) {
			String annotationType = entry.getAnnotationType();
			if (BEAN_ANNOTATIONS.contains(annotationType)) {
				Statistics.getStatistics().addAutowiredBean(getDottedClassName());
			}
		}
	}

	@Override
	public void visitCode(Code obj) {

		numMethodCalls = 0;
		modifiesState = false;

		byte[] code = obj.getCode();
		if (code == null) {
			return;
		}
		stack.resetForMethodEntry(this);
		curMethod = null;
		super.visitCode(obj);
		String clsName = getClassName();
		Method method = getMethod();
		int accessFlags = method.getAccessFlags();

		boolean isDerived = false;
		if (!constrainingMethods.isEmpty()) {
			QMethod qm = new QMethod(method.getName(), method.getSignature());
			isDerived = isConstrained(qm);
		}

		MethodInfo mi = Statistics.getStatistics().addMethodStatistics(clsName, getMethodName(), getMethodSig(),
				accessFlags, code.length, numMethodCalls, isDerived);
		if (clsName.indexOf(Values.INNER_CLASS_SEPARATOR) >= 0
				|| (accessFlags & (ACC_ABSTRACT | ACC_INTERFACE | ACC_ANNOTATION)) != 0) {
			mi.addCallingAccess(Constants.ACC_PUBLIC);
		} else if ((accessFlags & Constants.ACC_PRIVATE) == 0) {
			if (isAssociationedWithAnnotations(method)) {
				mi.addCallingAccess(Constants.ACC_PUBLIC);
			} else {
				String methodSig = getMethodName() + getMethodSig();
				for (String sig : COMMON_METHOD_SIG_PREFIXES) {
					if (methodSig.startsWith(sig)) {
						mi.addCallingAccess(Constants.ACC_PUBLIC);
						break;
					}
				}
			}
		}

		mi.setModifiesState(modifiesState);
	}

	@Override
	public void sawOpcode(int seen) {
		try {
			switch (seen) {
			case INVOKEVIRTUAL:
			case INVOKEINTERFACE:
			case INVOKESPECIAL:
			case INVOKESTATIC:
			case INVOKEDYNAMIC:
				numMethodCalls++;

				if (seen != INVOKESTATIC) {
					int numParms = SignatureUtils.getNumParameters(getSigConstantOperand());
					if (stack.getStackDepth() > numParms) {
						OpcodeStack.Item itm = stack.getStackItem(numParms);
						if (itm.getRegisterNumber() == 0) {
							Set<CalledMethod> calledMethods;

							if (curMethod == null) {
								curMethod = new QMethod(getMethodName(), getMethodSig());
								calledMethods = new HashSet<>();
								selfCallTree.put(curMethod, calledMethods);
							} else {
								calledMethods = selfCallTree.get(curMethod);
							}

							calledMethods.add(
									new CalledMethod(new QMethod(getNameConstantOperand(), getSigConstantOperand()),
											seen == INVOKESPECIAL));
						}
					}
				}
				break;

			case PUTSTATIC:
			case PUTFIELD:
				modifiesState = true;
				break;

			default:
				break;
			}
		} finally {
			stack.sawOpcode(this, seen);
		}
	}

	private void performModifyStateClosure(JavaClass cls) {
		boolean foundNewCall = true;
		Statistics statistics = Statistics.getStatistics();

		String clsName = cls.getClassName();
		while (foundNewCall && !selfCallTree.isEmpty()) {
			foundNewCall = false;

			Iterator<Map.Entry<QMethod, Set<CalledMethod>>> callerIt = selfCallTree.entrySet().iterator();
			while (callerIt.hasNext()) {
				Map.Entry<QMethod, Set<CalledMethod>> callerEntry = callerIt.next();
				QMethod caller = callerEntry.getKey();

				MethodInfo callerMi = statistics.getMethodStatistics(clsName, caller.getMethodName(),
						caller.getSignature());
				if (callerMi == null) {
					// odd, shouldn't happen
					foundNewCall = true;
				} else if (callerMi.getModifiesState()) {
					foundNewCall = true;
				} else {

					for (CalledMethod calledMethod : callerEntry.getValue()) {

						if (calledMethod.isSuper) {
							callerMi.setModifiesState(true);
							foundNewCall = true;
							break;
						}

						MethodInfo calleeMi = statistics.getMethodStatistics(clsName,
								calledMethod.callee.getMethodName(), calledMethod.callee.getSignature());
						if (calleeMi == null) {
							// a super or sub class probably implements this method so just assume it
							// modifies state
							callerMi.setModifiesState(true);
							foundNewCall = true;
							break;
						}

						if (calleeMi.getModifiesState()) {
							callerMi.setModifiesState(true);
							foundNewCall = true;
							break;
						}
					}
				}

				if (foundNewCall) {
					callerIt.remove();
				}
			}
		}

		selfCallTree.clear();
	}

	private boolean isAssociationedWithAnnotations(Method m) {
		if (classHasAnnotation) {
			return true;
		}

		return !CollectionUtils.isEmpty(m.getAnnotationEntries());
	}

	private Set<QMethod> buildConstrainingMethods(JavaClass cls, Set<String> visitedClasses) {

		Set<QMethod> constraints = new HashSet<>();
		try {
			for (JavaClass inf : cls.getInterfaces()) {
				String infName = inf.getClassName();
				if (!visitedClasses.contains(infName)) {
					visitedClasses.add(infName);

					for (Method m : inf.getMethods()) {
						constraints.add(new QMethod(m.getName(), m.getSignature()));
					}
				}
			}

			for (JavaClass parent : cls.getSuperClasses()) {
				String clsName = parent.getClassName();
				if (!visitedClasses.contains(clsName)) {
					visitedClasses.add(clsName);

					if (!Values.DOTTED_JAVA_LANG_OBJECT.equals(parent.getClassName())) {
						for (Method m : parent.getMethods()) {
							constraints.add(new QMethod(m.getName(), m.getSignature()));
						}
						constraints.addAll(buildConstrainingMethods(parent, visitedClasses));
					}
				}
			}
		} catch (ClassNotFoundException e) {
			bugReporter.reportMissingClass(e);
		}

		return constraints;
	}

	private boolean isConstrained(QMethod m) {
		if (constrainingMethods.contains(m)) {
			return true;
		}

		SignatureParser mp = new SignatureParser(m.getSignature());
		int numParms = mp.getNumParameters();

		for (QMethod constraint : constrainingMethods) {
			if (m.getMethodName().equals(constraint.getMethodName())) {
				SignatureParser cp = new SignatureParser(constraint.getSignature());
				if (numParms == cp.getNumParameters()) {
					String[] mParms = mp.getArguments();
					String[] cParms = cp.getArguments();

					boolean matches = true;
					for (int i = 0; i < numParms; i++) {
						if (Values.SIG_JAVA_LANG_OBJECT.equals(cParms[i])) {
							matches = mParms[i].charAt(0) == 'L';
						} else {
							matches = cParms[i].equals(mParms[i]);
							if (!matches && cParms[i].charAt(0) == 'L' && mParms[i].charAt(0) == 'L') {
								try {
									JavaClass cc = Repository.lookupClass(SignatureUtils.stripSignature(cParms[i]));
									JavaClass mc = Repository.lookupClass(SignatureUtils.stripSignature(mParms[i]));
									matches = mc.instanceOf(cc);
								} catch (ClassNotFoundException e) {
									bugReporter.reportMissingClass(e);
									matches = false;
								}
							}
						}

						if (!matches) {
							break;
						}
					}
					if (matches) {
						if (Values.SIG_JAVA_LANG_OBJECT.equals(cp.getReturnTypeSignature())) {
							matches = mp.getReturnTypeSignature().charAt(0) == 'L';
						} else {
							String cRet = cp.getReturnTypeSignature();
							String mRet = mp.getReturnTypeSignature();
							matches = cRet.equals(mRet);
							if (!matches && cRet.charAt(0) == 'L' && mRet.charAt(0) == 'L') {
								try {
									JavaClass cc = Repository.lookupClass(SignatureUtils.stripSignature(cRet));
									JavaClass mc = Repository.lookupClass(SignatureUtils.stripSignature(mRet));
									matches = mc.instanceOf(cc);
								} catch (ClassNotFoundException e) {
									bugReporter.reportMissingClass(e);
									matches = false;
								}
							}
						}
					}

					if (matches) {
						return true;
					}
				}

			}
		}

		return false;
	}

	/**
	 * represents a method that is called, and whether it is in the super class
	 */
	static class CalledMethod {
		private QMethod callee;
		private boolean isSuper;

		public CalledMethod(QMethod c, boolean s) {
			callee = c;
			isSuper = s;
		}

		@Override
		public int hashCode() {
			return callee.hashCode() & (isSuper ? 0 : 1);
		}

		@Override
		public boolean equals(Object obj) {
			if (!(obj instanceof CalledMethod)) {
				return false;
			}

			CalledMethod that = (CalledMethod) obj;

			return isSuper == that.isSuper && callee.equals(that.callee);
		}
	}
>>>>>>> f2b5afbe
}<|MERGE_RESOLUTION|>--- conflicted
+++ resolved
@@ -51,7 +51,6 @@
  * detectors.
  */
 public class CollectStatistics extends BytecodeScanningDetector implements NonReportingDetector {
-<<<<<<< HEAD
     private static final Set<String> COMMON_METHOD_SIG_PREFIXES = UnmodifiableSet.create(
             // @formatter:off
             new SignatureBuilder().withMethodName(Values.CONSTRUCTOR).toString(),
@@ -101,7 +100,7 @@
     public void visitClassContext(ClassContext classContext) {
         try {
             JavaClass cls = classContext.getJavaClass();
-            constrainingMethods = buildConstrainingMethods(cls);
+            constrainingMethods = buildConstrainingMethods(cls, new HashSet<>());
             AnnotationEntry[] annotations = cls.getAnnotationEntries();
             classHasAnnotation = !CollectionUtils.isEmpty(annotations);
             stack = new OpcodeStack();
@@ -284,22 +283,32 @@
         return !CollectionUtils.isEmpty(m.getAnnotationEntries());
     }
 
-    private Set<QMethod> buildConstrainingMethods(JavaClass cls) {
+    private Set<QMethod> buildConstrainingMethods(JavaClass cls, Set<String> visitedClasses) {
 
         Set<QMethod> constraints = new HashSet<>();
         try {
             for (JavaClass inf : cls.getInterfaces()) {
-                for (Method m : inf.getMethods()) {
-                    constraints.add(new QMethod(m.getName(), m.getSignature()));
+                String infName = inf.getClassName();
+                if (!visitedClasses.contains(infName)) {
+                    visitedClasses.add(infName);
+
+                    for (Method m : inf.getMethods()) {
+                        constraints.add(new QMethod(m.getName(), m.getSignature()));
+                    }
                 }
             }
 
             for (JavaClass parent : cls.getSuperClasses()) {
-                if (!Values.DOTTED_JAVA_LANG_OBJECT.equals(parent.getClassName())) {
-                    for (Method m : parent.getMethods()) {
-                        constraints.add(new QMethod(m.getName(), m.getSignature()));
-                    }
-                    constraints.addAll(buildConstrainingMethods(parent));
+                String clsName = parent.getClassName();
+                if (!visitedClasses.contains(clsName)) {
+                    visitedClasses.add(clsName);
+
+                    if (!Values.DOTTED_JAVA_LANG_OBJECT.equals(parent.getClassName())) {
+                        for (Method m : parent.getMethods()) {
+                            constraints.add(new QMethod(m.getName(), m.getSignature()));
+                        }
+                        constraints.addAll(buildConstrainingMethods(parent, visitedClasses));
+                    }
                 }
             }
         } catch (ClassNotFoundException e) {
@@ -405,370 +414,4 @@
             return isSuper == that.isSuper && callee.equals(that.callee);
         }
     }
-=======
-	private static final Set<String> COMMON_METHOD_SIG_PREFIXES = UnmodifiableSet.create(
-			// @formatter:off
-			new SignatureBuilder().withMethodName(Values.CONSTRUCTOR).toString(),
-			new SignatureBuilder().withMethodName(Values.TOSTRING).withReturnType(Values.SLASHED_JAVA_LANG_STRING)
-					.toString(),
-			new SignatureBuilder().withMethodName(Values.HASHCODE).withReturnType(Values.SIG_PRIMITIVE_INT).toString(),
-			"clone()", "values()",
-			new SignatureBuilder().withMethodName("main").withParamTypes(SignatureBuilder.SIG_STRING_ARRAY).toString()
-	// @formatter:on
-	);
-
-	private static final Set<String> BEAN_ANNOTATIONS = UnmodifiableSet.create(
-			// @formatter:off
-			"Lorg/springframework/stereotype/Component;", "Lorg/springframework/stereotype/Controller;",
-			"Lorg/springframework/stereotype/Repository;", "Lorg/springframework/stereotype/Service;"
-	// @formatter:on
-	);
-
-	private BugReporter bugReporter;
-	private int numMethodCalls;
-	private boolean modifiesState;
-	private boolean classHasAnnotation;
-	private OpcodeStack stack;
-	private Map<QMethod, Set<CalledMethod>> selfCallTree;
-	private Set<QMethod> constrainingMethods;
-	private QMethod curMethod;
-
-	/**
-	 * constructs a CollectStatistics detector which clears the singleton that holds
-	 * the statistics for all classes parsed in the first pass.
-	 *
-	 * @param bugReporter unused, but required by reflection contract
-	 */
-	// required for reflection
-	@SuppressWarnings("PMD.UnusedFormalParameter")
-	public CollectStatistics(BugReporter bugReporter) {
-		Statistics.getStatistics().clear();
-		this.bugReporter = bugReporter;
-	}
-
-	/**
-	 * implements the visitor to collect statistics on this class
-	 *
-	 * @param classContext the currently class
-	 */
-	@Override
-	public void visitClassContext(ClassContext classContext) {
-		try {
-			JavaClass cls = classContext.getJavaClass();
-			constrainingMethods = buildConstrainingMethods(cls, new HashSet<>());
-			AnnotationEntry[] annotations = cls.getAnnotationEntries();
-			classHasAnnotation = !CollectionUtils.isEmpty(annotations);
-			stack = new OpcodeStack();
-			selfCallTree = new HashMap<>();
-			super.visitClassContext(classContext);
-
-			performModifyStateClosure(classContext.getJavaClass());
-
-		} finally {
-			stack = null;
-			selfCallTree = null;
-			curMethod = null;
-			constrainingMethods = null;
-		}
-	}
-
-	@Override
-	public void visitAnnotation(Annotations annotations) {
-		for (AnnotationEntry entry : annotations.getAnnotationEntries()) {
-			String annotationType = entry.getAnnotationType();
-			if (BEAN_ANNOTATIONS.contains(annotationType)) {
-				Statistics.getStatistics().addAutowiredBean(getDottedClassName());
-			}
-		}
-	}
-
-	@Override
-	public void visitCode(Code obj) {
-
-		numMethodCalls = 0;
-		modifiesState = false;
-
-		byte[] code = obj.getCode();
-		if (code == null) {
-			return;
-		}
-		stack.resetForMethodEntry(this);
-		curMethod = null;
-		super.visitCode(obj);
-		String clsName = getClassName();
-		Method method = getMethod();
-		int accessFlags = method.getAccessFlags();
-
-		boolean isDerived = false;
-		if (!constrainingMethods.isEmpty()) {
-			QMethod qm = new QMethod(method.getName(), method.getSignature());
-			isDerived = isConstrained(qm);
-		}
-
-		MethodInfo mi = Statistics.getStatistics().addMethodStatistics(clsName, getMethodName(), getMethodSig(),
-				accessFlags, code.length, numMethodCalls, isDerived);
-		if (clsName.indexOf(Values.INNER_CLASS_SEPARATOR) >= 0
-				|| (accessFlags & (ACC_ABSTRACT | ACC_INTERFACE | ACC_ANNOTATION)) != 0) {
-			mi.addCallingAccess(Constants.ACC_PUBLIC);
-		} else if ((accessFlags & Constants.ACC_PRIVATE) == 0) {
-			if (isAssociationedWithAnnotations(method)) {
-				mi.addCallingAccess(Constants.ACC_PUBLIC);
-			} else {
-				String methodSig = getMethodName() + getMethodSig();
-				for (String sig : COMMON_METHOD_SIG_PREFIXES) {
-					if (methodSig.startsWith(sig)) {
-						mi.addCallingAccess(Constants.ACC_PUBLIC);
-						break;
-					}
-				}
-			}
-		}
-
-		mi.setModifiesState(modifiesState);
-	}
-
-	@Override
-	public void sawOpcode(int seen) {
-		try {
-			switch (seen) {
-			case INVOKEVIRTUAL:
-			case INVOKEINTERFACE:
-			case INVOKESPECIAL:
-			case INVOKESTATIC:
-			case INVOKEDYNAMIC:
-				numMethodCalls++;
-
-				if (seen != INVOKESTATIC) {
-					int numParms = SignatureUtils.getNumParameters(getSigConstantOperand());
-					if (stack.getStackDepth() > numParms) {
-						OpcodeStack.Item itm = stack.getStackItem(numParms);
-						if (itm.getRegisterNumber() == 0) {
-							Set<CalledMethod> calledMethods;
-
-							if (curMethod == null) {
-								curMethod = new QMethod(getMethodName(), getMethodSig());
-								calledMethods = new HashSet<>();
-								selfCallTree.put(curMethod, calledMethods);
-							} else {
-								calledMethods = selfCallTree.get(curMethod);
-							}
-
-							calledMethods.add(
-									new CalledMethod(new QMethod(getNameConstantOperand(), getSigConstantOperand()),
-											seen == INVOKESPECIAL));
-						}
-					}
-				}
-				break;
-
-			case PUTSTATIC:
-			case PUTFIELD:
-				modifiesState = true;
-				break;
-
-			default:
-				break;
-			}
-		} finally {
-			stack.sawOpcode(this, seen);
-		}
-	}
-
-	private void performModifyStateClosure(JavaClass cls) {
-		boolean foundNewCall = true;
-		Statistics statistics = Statistics.getStatistics();
-
-		String clsName = cls.getClassName();
-		while (foundNewCall && !selfCallTree.isEmpty()) {
-			foundNewCall = false;
-
-			Iterator<Map.Entry<QMethod, Set<CalledMethod>>> callerIt = selfCallTree.entrySet().iterator();
-			while (callerIt.hasNext()) {
-				Map.Entry<QMethod, Set<CalledMethod>> callerEntry = callerIt.next();
-				QMethod caller = callerEntry.getKey();
-
-				MethodInfo callerMi = statistics.getMethodStatistics(clsName, caller.getMethodName(),
-						caller.getSignature());
-				if (callerMi == null) {
-					// odd, shouldn't happen
-					foundNewCall = true;
-				} else if (callerMi.getModifiesState()) {
-					foundNewCall = true;
-				} else {
-
-					for (CalledMethod calledMethod : callerEntry.getValue()) {
-
-						if (calledMethod.isSuper) {
-							callerMi.setModifiesState(true);
-							foundNewCall = true;
-							break;
-						}
-
-						MethodInfo calleeMi = statistics.getMethodStatistics(clsName,
-								calledMethod.callee.getMethodName(), calledMethod.callee.getSignature());
-						if (calleeMi == null) {
-							// a super or sub class probably implements this method so just assume it
-							// modifies state
-							callerMi.setModifiesState(true);
-							foundNewCall = true;
-							break;
-						}
-
-						if (calleeMi.getModifiesState()) {
-							callerMi.setModifiesState(true);
-							foundNewCall = true;
-							break;
-						}
-					}
-				}
-
-				if (foundNewCall) {
-					callerIt.remove();
-				}
-			}
-		}
-
-		selfCallTree.clear();
-	}
-
-	private boolean isAssociationedWithAnnotations(Method m) {
-		if (classHasAnnotation) {
-			return true;
-		}
-
-		return !CollectionUtils.isEmpty(m.getAnnotationEntries());
-	}
-
-	private Set<QMethod> buildConstrainingMethods(JavaClass cls, Set<String> visitedClasses) {
-
-		Set<QMethod> constraints = new HashSet<>();
-		try {
-			for (JavaClass inf : cls.getInterfaces()) {
-				String infName = inf.getClassName();
-				if (!visitedClasses.contains(infName)) {
-					visitedClasses.add(infName);
-
-					for (Method m : inf.getMethods()) {
-						constraints.add(new QMethod(m.getName(), m.getSignature()));
-					}
-				}
-			}
-
-			for (JavaClass parent : cls.getSuperClasses()) {
-				String clsName = parent.getClassName();
-				if (!visitedClasses.contains(clsName)) {
-					visitedClasses.add(clsName);
-
-					if (!Values.DOTTED_JAVA_LANG_OBJECT.equals(parent.getClassName())) {
-						for (Method m : parent.getMethods()) {
-							constraints.add(new QMethod(m.getName(), m.getSignature()));
-						}
-						constraints.addAll(buildConstrainingMethods(parent, visitedClasses));
-					}
-				}
-			}
-		} catch (ClassNotFoundException e) {
-			bugReporter.reportMissingClass(e);
-		}
-
-		return constraints;
-	}
-
-	private boolean isConstrained(QMethod m) {
-		if (constrainingMethods.contains(m)) {
-			return true;
-		}
-
-		SignatureParser mp = new SignatureParser(m.getSignature());
-		int numParms = mp.getNumParameters();
-
-		for (QMethod constraint : constrainingMethods) {
-			if (m.getMethodName().equals(constraint.getMethodName())) {
-				SignatureParser cp = new SignatureParser(constraint.getSignature());
-				if (numParms == cp.getNumParameters()) {
-					String[] mParms = mp.getArguments();
-					String[] cParms = cp.getArguments();
-
-					boolean matches = true;
-					for (int i = 0; i < numParms; i++) {
-						if (Values.SIG_JAVA_LANG_OBJECT.equals(cParms[i])) {
-							matches = mParms[i].charAt(0) == 'L';
-						} else {
-							matches = cParms[i].equals(mParms[i]);
-							if (!matches && cParms[i].charAt(0) == 'L' && mParms[i].charAt(0) == 'L') {
-								try {
-									JavaClass cc = Repository.lookupClass(SignatureUtils.stripSignature(cParms[i]));
-									JavaClass mc = Repository.lookupClass(SignatureUtils.stripSignature(mParms[i]));
-									matches = mc.instanceOf(cc);
-								} catch (ClassNotFoundException e) {
-									bugReporter.reportMissingClass(e);
-									matches = false;
-								}
-							}
-						}
-
-						if (!matches) {
-							break;
-						}
-					}
-					if (matches) {
-						if (Values.SIG_JAVA_LANG_OBJECT.equals(cp.getReturnTypeSignature())) {
-							matches = mp.getReturnTypeSignature().charAt(0) == 'L';
-						} else {
-							String cRet = cp.getReturnTypeSignature();
-							String mRet = mp.getReturnTypeSignature();
-							matches = cRet.equals(mRet);
-							if (!matches && cRet.charAt(0) == 'L' && mRet.charAt(0) == 'L') {
-								try {
-									JavaClass cc = Repository.lookupClass(SignatureUtils.stripSignature(cRet));
-									JavaClass mc = Repository.lookupClass(SignatureUtils.stripSignature(mRet));
-									matches = mc.instanceOf(cc);
-								} catch (ClassNotFoundException e) {
-									bugReporter.reportMissingClass(e);
-									matches = false;
-								}
-							}
-						}
-					}
-
-					if (matches) {
-						return true;
-					}
-				}
-
-			}
-		}
-
-		return false;
-	}
-
-	/**
-	 * represents a method that is called, and whether it is in the super class
-	 */
-	static class CalledMethod {
-		private QMethod callee;
-		private boolean isSuper;
-
-		public CalledMethod(QMethod c, boolean s) {
-			callee = c;
-			isSuper = s;
-		}
-
-		@Override
-		public int hashCode() {
-			return callee.hashCode() & (isSuper ? 0 : 1);
-		}
-
-		@Override
-		public boolean equals(Object obj) {
-			if (!(obj instanceof CalledMethod)) {
-				return false;
-			}
-
-			CalledMethod that = (CalledMethod) obj;
-
-			return isSuper == that.isSuper && callee.equals(that.callee);
-		}
-	}
->>>>>>> f2b5afbe
 }