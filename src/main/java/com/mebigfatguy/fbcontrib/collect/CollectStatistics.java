--- conflicted
+++ resolved
@@ -289,13 +289,8 @@
         try {
             for (JavaClass inf : cls.getInterfaces()) {
                 String infName = inf.getClassName();
-<<<<<<< HEAD
                 // If 'infName' exists in visitedClasses, this check will be 'false'
                 if (visitedClasses.add(infName)) {
-
-=======
-                if (visitedClasses.add(infName)) {
->>>>>>> 92dddf01
                     for (Method m : inf.getMethods()) {
                         constraints.add(new QMethod(m.getName(), m.getSignature()));
                     }
@@ -304,10 +299,7 @@
 
             for (JavaClass parent : cls.getSuperClasses()) {
                 String clsName = parent.getClassName();
-<<<<<<< HEAD
                 // If 'clsName' exists in visitedClasses, this check will be 'false'
-=======
->>>>>>> 92dddf01
                 if (visitedClasses.add(clsName)) {
 
                     if (!Values.DOTTED_JAVA_LANG_OBJECT.equals(parent.getClassName())) {
