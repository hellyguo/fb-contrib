package ex;

import java.math.BigDecimal;
import java.util.Arrays;
import java.util.BitSet;
import java.util.EnumSet;
import java.util.Iterator;
import java.util.List;
import java.util.Map;
import java.util.Set;
import java.util.function.Consumer;
import java.util.function.Function;
import java.util.stream.Collectors;
import java.util.stream.Stream;
import java.util.stream.StreamSupport;

public class FII_Sample {

    public List<Bauble> getFreeBees(List<Bauble> baubles) {

        return baubles.stream().filter(b -> b.isFree()).collect(Collectors.toList());
    }

    public List<String> getNames(List<Bauble> baubles) {

        return baubles.stream().map(b -> b.getName()).collect(Collectors.toList());
    }

    public void addBitSet(BitSet bs, List<Integer> ints) {
        ints.forEach(i -> bs.set(i));
    }

    public List<Bauble> getfpFreeBees(List<Bauble> baubles) {

        return baubles.stream().filter(Bauble::isFree).collect(Collectors.toList());
    }

    public List<String> fpGetNames(List<Bauble> baubles) {

        return baubles.stream().map(Bauble::getName).collect(Collectors.toList());
    }

    public Map<String, Long> fpBuildMapper(List<Long> l) {

        return l.stream().collect(Collectors.toMap(Object::toString, e -> e));
    }

    public boolean containsOnACollect(List<Bauble> baubles, String name) {
        return baubles.stream().map(Bauble::getName).collect(Collectors.toSet()).contains(name);
    }

    public boolean poorMansAnyMatch(List<Bauble> baubles, String name) {
        return baubles.stream().map(Bauble::getName).filter(n -> n.equals(name)).findFirst().isPresent();
    }

    public Bauble get0OnCollect(List<Bauble> baubles) {
        return baubles.stream().collect(Collectors.toList()).get(0);
    }

    public List<Bauble> backToBackFilter(Set<Bauble> baubles) {
        return baubles.stream().filter(b -> b.getName().equals("diamonds")).filter(b -> b.isFree())
                .collect(Collectors.toList());
    }

    public Map<String, Bauble> mapIdentity(List<Bauble> baubles) {
        return baubles.stream().collect(Collectors.toMap(Bauble::getName, b -> b));
    }

    public int sizeOnACollect(List<Bauble> baubles, String name) {
        return baubles.stream().filter(b -> b.getName().equals(name)).collect(Collectors.toSet()).size();
    }

    public void fpUnrelatedLambdaValue282(Map<String, Bauble> map, BaubleFactory factory) {
        map.computeIfAbsent("pixie dust", _unused -> factory.getBauble());
    }

    public BigDecimal fpCastEliminatesMethodReference282(List<Bauble> baubles) {
        return baubles.stream().filter(b -> b.getName().equals("special")).map(b -> (BigDecimal) b.getCost())
                .findFirst().get();
    }

    public static <T> Stream<T> fpIiteratorToFiniteStream283(Iterator<T> iterator, boolean parallel) {
        Iterable<T> iterable = () -> iterator;
        return StreamSupport.stream(iterable.spliterator(), parallel);
    }

    public void fpUseIdentity283() {
        put(m -> {
            m.putAll(m);
            return m;
        });
    }

<<<<<<< HEAD
=======
    public boolean fpGeneratedDoubleLambdas(int[] updateCount) {
        return Arrays.stream(updateCount).mapToObj(i -> i == 1 ? Boolean.TRUE : Boolean.FALSE).allMatch(b -> b);
    }

>>>>>>> 64e1ebca
    public static void foo(Consumer<Void> consumer) {
    }

    public static void bar342(Runnable runnable) {
        foo(_unused -> runnable.run());
    }

    public void put(Function<Map<String, Object>, Map<String, Object>> updateFunction) {
    }

    public static class Bauble {

        public String getName() {
            return "golden orb";
        }

        public boolean isFree() {
            return true;
        }

        public Number getCost() {
            return 0.0;
        }
    }

    public static class SpecialBauble extends Bauble {
        @Override
        public BigDecimal getCost() {
            return new BigDecimal("0.0");
        }
    }

    public static class BaubleFactory {
        public Bauble getBauble() {
            return new Bauble();
        }
    }

    public enum GiantSpeak {
        FEE, FI, FO, FUM, BLUB;

        static Set<GiantSpeak> sayings = EnumSet.allOf(GiantSpeak.class);
        static {
            sayings.removeIf(s -> !s.whatGiantSay());
        }

        public boolean whatGiantSay() {
            return this != GiantSpeak.BLUB;
        }
    }

    final class FP363 {
        public void example(Foo363 foo, String string) {
            perform(() -> foo.foo(string)); // (*)
        }

        private void perform(Runnable action) {
            action.run();
        }
    }

    abstract class Foo363 {
        public abstract void foo(String string);
    }
}<|MERGE_RESOLUTION|>--- conflicted
+++ resolved
@@ -91,13 +91,10 @@
         });
     }
 
-<<<<<<< HEAD
-=======
     public boolean fpGeneratedDoubleLambdas(int[] updateCount) {
         return Arrays.stream(updateCount).mapToObj(i -> i == 1 ? Boolean.TRUE : Boolean.FALSE).allMatch(b -> b);
     }
 
->>>>>>> 64e1ebca
     public static void foo(Consumer<Void> consumer) {
     }
 
