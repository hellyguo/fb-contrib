--- conflicted
+++ resolved
@@ -89,102 +89,6 @@
 
 public class RegisterUtilsTest {
 
-<<<<<<< HEAD
-    private static final int OPERAND = 12345;
-
-    @Mock
-    private DismantleBytecode dbc;
-
-    @BeforeSuite
-    public void setUpClass() {
-        FindBugs.setHome("target/spotbugs-3.1.0.RC3.jar");
-    }
-
-    @BeforeMethod
-    public void setUp() {
-
-        MockitoAnnotations.initMocks(this);
-
-        when(dbc.getRegisterOperand()).thenReturn(OPERAND);
-    }
-
-    @DataProvider(name = "parameterRegisters")
-    Object[][] parameterRegisters() {
-        return new Object[][] {
-                // access flags, signature, expected registers
-                { ACC_PUBLIC | ACC_STATIC, "(JLjava/lang/String;[[I)V", new int[] { 0, 2, 3 } }, { ACC_STATIC, "(Ljava/lang/Object;)Z", new int[] { 0 } },
-                { ACC_PUBLIC, "(DJ[D[J)V", new int[] { 1, 3, 5, 6 } }, { 0, "(Ljava/lang/Object;Ljava/lang/Object;)Ljava/lang/Object;", new int[] { 1, 2 } }, };
-    }
-
-    @DataProvider(name = "reg_ASTORE")
-    Object[][] reg_ASTORE() {
-        return new Object[][] { { ASTORE, OPERAND }, { ASTORE_0, 0 }, { ASTORE_1, 1 }, { ASTORE_2, 2 }, { ASTORE_3, 3 }, { ASTORE_0 - 1, -1 },
-                { ASTORE_3 + 1, -1 }, };
-    }
-
-    @DataProvider(name = "reg_ALOAD")
-    Object[][] reg_ALOAD() {
-        return new Object[][] { { ALOAD_0, 0 }, { ALOAD_1, 1 }, { ALOAD_2, 2 }, { ALOAD_3, 3 }, { ALOAD_0 - 1, -1 }, { ALOAD_3 + 1, -1 }, };
-    }
-
-    @DataProvider(name = "regStore")
-    Object[][] regStore() {
-        return new Object[][] { { ASTORE, OPERAND }, { ISTORE, OPERAND }, { LSTORE, OPERAND }, { FSTORE, OPERAND }, { DSTORE, OPERAND }, { ASTORE_0, 0 },
-                { ASTORE_1, 1 }, { ASTORE_2, 2 }, { ASTORE_3, 3 }, { ISTORE_0, 0 }, { ISTORE_1, 1 }, { ISTORE_2, 2 }, { ISTORE_3, 3 }, { LSTORE_0, 0 },
-                { LSTORE_1, 1 }, { LSTORE_2, 2 }, { LSTORE_3, 3 }, { FSTORE_0, 0 }, { FSTORE_1, 1 }, { FSTORE_2, 2 }, { FSTORE_3, 3 }, { DSTORE_0, 0 },
-                { DSTORE_1, 1 }, { DSTORE_2, 2 }, { DSTORE_3, 3 }, { Integer.MIN_VALUE, -1 }, { Integer.MAX_VALUE, -1 }, };
-    }
-
-    @DataProvider(name = "regLoad")
-    Object[][] regLoad() {
-        return new Object[][] { { ALOAD, OPERAND }, { ILOAD, OPERAND }, { LLOAD, OPERAND }, { FLOAD, OPERAND }, { DLOAD, OPERAND }, { ALOAD_0, 0 },
-                { ALOAD_1, 1 }, { ALOAD_2, 2 }, { ALOAD_3, 3 }, { ILOAD_0, 0 }, { ILOAD_1, 1 }, { ILOAD_2, 2 }, { ILOAD_3, 3 }, { LLOAD_0, 0 }, { LLOAD_1, 1 },
-                { LLOAD_2, 2 }, { LLOAD_3, 3 }, { FLOAD_0, 0 }, { FLOAD_1, 1 }, { FLOAD_2, 2 }, { FLOAD_3, 3 }, { DLOAD_0, 0 }, { DLOAD_1, 1 }, { DLOAD_2, 2 },
-                { DLOAD_3, 3 }, { Integer.MIN_VALUE, -1 }, { Integer.MAX_VALUE, -1 }, };
-    }
-
-    @Test(dataProvider = "parameterRegisters")
-    public void shouldGetParameterRegisters(int accessFlags, String signature, int[] expected) {
-        Method method = new Method();
-        method.setAccessFlags(accessFlags);
-
-        Constant[] cnst = new Constant[] { new ConstantUtf8(signature) };
-        ConstantPool cp = new ConstantPool(cnst) {
-
-            @Override
-            protected Object clone() throws CloneNotSupportedException {
-                throw new CloneNotSupportedException();
-            }
-
-        };
-        method.setConstantPool(cp);
-        method.setSignatureIndex(0);
-
-        int[] regs = RegisterUtils.getParameterRegisters(method);
-
-        assertEquals(regs, expected);
-    }
-
-    @Test(dataProvider = "reg_ASTORE")
-    public void shouldReturnOffsetWhenSeenASTORE(int seen, int expected) {
-        assertEquals(RegisterUtils.getAStoreReg(dbc, seen), expected);
-    }
-
-    @Test(dataProvider = "reg_ALOAD")
-    public void shouldReturnOffsetWhenSeenALOAD(int seen, int expected) {
-        assertEquals(RegisterUtils.getALoadReg(dbc, seen), expected);
-    }
-
-    @Test(dataProvider = "regStore")
-    public void shouldReturnStoreReg(int seen, int expected) {
-        assertEquals(RegisterUtils.getStoreReg(dbc, seen), expected);
-    }
-
-    @Test(dataProvider = "regLoad")
-    public void shouldReturnLoadReg(int seen, int expected) {
-        assertEquals(RegisterUtils.getLoadReg(dbc, seen), expected);
-    }
-=======
 	private static final int OPERAND = 12345;
 
 	@Mock
@@ -192,7 +96,7 @@
 
 	@BeforeSuite
 	public void setUpClass() {
-		FindBugs.setHome("target/findbugs-3.0.1.jar");
+        FindBugs.setHome("target/spotbugs-3.1.0.RC3.jar");
 	}
 
 	@BeforeMethod
@@ -285,6 +189,5 @@
 	public void shouldReturnLoadReg(int seen, int expected) {
 		assertEquals(RegisterUtils.getLoadReg(dbc, seen), expected);
 	}
->>>>>>> bdc9c6d8
 
 }